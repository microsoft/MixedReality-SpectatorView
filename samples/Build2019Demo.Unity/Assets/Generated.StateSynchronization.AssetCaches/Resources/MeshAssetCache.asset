--- conflicted
+++ resolved
@@ -14,337 +14,6 @@
   m_EditorClassIdentifier: 
   assets:
   - AssetId:
-<<<<<<< HEAD
-      m_storage: cf3e538a-9326-4aee-8a4a-5cff1ce1cf11
-    Asset: {fileID: 10209, guid: 0000000000000000e000000000000000, type: 0}
-  - AssetId:
-      m_storage: 3334c2df-25b1-4899-925c-ad9a552ce280
-    Asset: {fileID: 10210, guid: 0000000000000000e000000000000000, type: 0}
-  - AssetId:
-      m_storage: b46f6d06-1397-4163-9e4a-684ae64678f3
-    Asset: {fileID: 10202, guid: 0000000000000000e000000000000000, type: 0}
-  - AssetId:
-      m_storage: 12a6a754-3227-427e-9819-3d262960afbb
-    Asset: {fileID: 4300010, guid: b566bbce04d66f4428421e81a3af0299, type: 3}
-  - AssetId:
-      m_storage: 4d2c878c-15df-429b-a8ad-0cf89fa451e9
-    Asset: {fileID: 4300000, guid: 15c4f2d8e761dd34a9cdbae9c6a96bbb, type: 3}
-  - AssetId:
-      m_storage: a1fe24ef-9077-41e0-8b85-0121316414f2
-    Asset: {fileID: 4300014, guid: 3d93f7219bba0634a9ee26865f9d6a3c, type: 3}
-  - AssetId:
-      m_storage: ccfeddb5-a035-4478-a2f1-1bd7dd2288f3
-    Asset: {fileID: 4300010, guid: 3d93f7219bba0634a9ee26865f9d6a3c, type: 3}
-  - AssetId:
-      m_storage: 129bffeb-694e-4891-8801-f5c175955caf
-    Asset: {fileID: 4300008, guid: 3d93f7219bba0634a9ee26865f9d6a3c, type: 3}
-  - AssetId:
-      m_storage: 77f273ae-36b3-403a-b10d-733867f46cb4
-    Asset: {fileID: 4300002, guid: 3d93f7219bba0634a9ee26865f9d6a3c, type: 3}
-  - AssetId:
-      m_storage: 309a134f-64f5-4d0b-95e0-f4b91394c53c
-    Asset: {fileID: 4300000, guid: 3d93f7219bba0634a9ee26865f9d6a3c, type: 3}
-  - AssetId:
-      m_storage: 2660422e-5f54-40ba-ac81-ef893630468f
-    Asset: {fileID: 4300012, guid: 3d93f7219bba0634a9ee26865f9d6a3c, type: 3}
-  - AssetId:
-      m_storage: a70b4241-e0c5-496e-92f0-d6df78e58ae7
-    Asset: {fileID: 4300006, guid: 3d93f7219bba0634a9ee26865f9d6a3c, type: 3}
-  - AssetId:
-      m_storage: 177f6b1a-761d-4278-b574-86ec4a736c22
-    Asset: {fileID: 4300004, guid: 3d93f7219bba0634a9ee26865f9d6a3c, type: 3}
-  - AssetId:
-      m_storage: c3d37c3d-741f-432c-a766-2894e2ba2bc7
-    Asset: {fileID: 4300006, guid: fd9ad33176d03dd42885a4dce3cb38fb, type: 3}
-  - AssetId:
-      m_storage: 75a6b431-9092-432e-84fa-7dd6f117c91c
-    Asset: {fileID: 4300008, guid: fd9ad33176d03dd42885a4dce3cb38fb, type: 3}
-  - AssetId:
-      m_storage: 61aaa297-0ab4-4c58-bb89-7302e18658e5
-    Asset: {fileID: 4300004, guid: fd9ad33176d03dd42885a4dce3cb38fb, type: 3}
-  - AssetId:
-      m_storage: df1df5ea-7a80-4f47-afd2-18dbf58b2249
-    Asset: {fileID: 4300010, guid: fd9ad33176d03dd42885a4dce3cb38fb, type: 3}
-  - AssetId:
-      m_storage: 845223f1-6dc9-4da9-b197-cd0f89c480d4
-    Asset: {fileID: 4300020, guid: fd9ad33176d03dd42885a4dce3cb38fb, type: 3}
-  - AssetId:
-      m_storage: ba653d60-805e-4540-9374-e6f74f40606a
-    Asset: {fileID: 4300024, guid: fd9ad33176d03dd42885a4dce3cb38fb, type: 3}
-  - AssetId:
-      m_storage: c13be835-4e65-47e8-8232-d3cff0775492
-    Asset: {fileID: 4300028, guid: fd9ad33176d03dd42885a4dce3cb38fb, type: 3}
-  - AssetId:
-      m_storage: 4333cc92-dbee-47cb-9fee-cd81f6d6f3b8
-    Asset: {fileID: 4300022, guid: fd9ad33176d03dd42885a4dce3cb38fb, type: 3}
-  - AssetId:
-      m_storage: 04d59384-447f-440b-b890-25b64e1e6d5a
-    Asset: {fileID: 4300002, guid: fd9ad33176d03dd42885a4dce3cb38fb, type: 3}
-  - AssetId:
-      m_storage: 5b9ae359-603e-4da6-94b0-b636b649989d
-    Asset: {fileID: 4300030, guid: fd9ad33176d03dd42885a4dce3cb38fb, type: 3}
-  - AssetId:
-      m_storage: b37092d1-7786-47dd-90ac-9562f6b08cfe
-    Asset: {fileID: 4300018, guid: fd9ad33176d03dd42885a4dce3cb38fb, type: 3}
-  - AssetId:
-      m_storage: 8f0efa91-63d4-45e3-abf7-8d74e12430c4
-    Asset: {fileID: 4300000, guid: fd9ad33176d03dd42885a4dce3cb38fb, type: 3}
-  - AssetId:
-      m_storage: 984abb08-c5ef-4b7e-b9e4-78bd8c915599
-    Asset: {fileID: 4300026, guid: fd9ad33176d03dd42885a4dce3cb38fb, type: 3}
-  - AssetId:
-      m_storage: 2ebed548-feac-4d1e-8f25-99a6c164c976
-    Asset: {fileID: 4300012, guid: fd9ad33176d03dd42885a4dce3cb38fb, type: 3}
-  - AssetId:
-      m_storage: c588925c-45de-4443-8969-46fc8c96028d
-    Asset: {fileID: 4300014, guid: fd9ad33176d03dd42885a4dce3cb38fb, type: 3}
-  - AssetId:
-      m_storage: 04563c0b-c234-489b-a0f9-ff4274318800
-    Asset: {fileID: 4300000, guid: 996a0d311bfdb2141a2b73de067df64d, type: 3}
-  - AssetId:
-      m_storage: 90b301f0-9c9b-4a85-b0e2-f6403fc603b2
-    Asset: {fileID: 10207, guid: 0000000000000000e000000000000000, type: 0}
-  - AssetId:
-      m_storage: 504acc56-9edd-4d74-aa30-3f4af7f45130
-    Asset: {fileID: 4300000, guid: fa3a0f81e3a63bd4db13ad99b3858f49, type: 3}
-  - AssetId:
-      m_storage: 963d7736-25af-4492-a681-e93a8cad5cf8
-    Asset: {fileID: 4300000, guid: 164467aaab0440cbb011a7c287072878, type: 3}
-  - AssetId:
-      m_storage: ec136091-3efd-4505-a57c-64b62e9d4d43
-    Asset: {fileID: 4300000, guid: 83bc58c16aef8bf4f88c3cb9d55966be, type: 3}
-  - AssetId:
-      m_storage: 4c73b66c-87d1-43a2-885a-d161dfcefe24
-    Asset: {fileID: 4300000, guid: feb050428dc7b2d4fa247e8d11bf1eaf, type: 3}
-  - AssetId:
-      m_storage: ce832b04-ce4a-4192-bae1-167f8e9ac413
-    Asset: {fileID: 4300004, guid: 4193fb42ca1134545be0f62926d0e9be, type: 3}
-  - AssetId:
-      m_storage: 954b13e1-ab1c-43ac-a90e-a7acc4955398
-    Asset: {fileID: 4300010, guid: 4193fb42ca1134545be0f62926d0e9be, type: 3}
-  - AssetId:
-      m_storage: 564f40a0-462f-446c-89f0-ff08f1b994f7
-    Asset: {fileID: 4300006, guid: 4193fb42ca1134545be0f62926d0e9be, type: 3}
-  - AssetId:
-      m_storage: 0f1fd7e5-e605-421b-ab0e-2111ea7e4e46
-    Asset: {fileID: 4300012, guid: 4193fb42ca1134545be0f62926d0e9be, type: 3}
-  - AssetId:
-      m_storage: dcad1bdf-fbbd-476d-be7a-65e6a82c5837
-    Asset: {fileID: 4300022, guid: 4193fb42ca1134545be0f62926d0e9be, type: 3}
-  - AssetId:
-      m_storage: feeab910-c002-42ef-a27e-316af6d9c6cd
-    Asset: {fileID: 4300026, guid: 4193fb42ca1134545be0f62926d0e9be, type: 3}
-  - AssetId:
-      m_storage: 0e505741-032b-4341-bb87-dff2cae691d5
-    Asset: {fileID: 4300030, guid: 4193fb42ca1134545be0f62926d0e9be, type: 3}
-  - AssetId:
-      m_storage: 72655adb-bb46-4983-a676-daaa49bd3548
-    Asset: {fileID: 4300024, guid: 4193fb42ca1134545be0f62926d0e9be, type: 3}
-  - AssetId:
-      m_storage: 70798fbb-4ea0-43e9-a438-e27a89b15530
-    Asset: {fileID: 4300002, guid: 4193fb42ca1134545be0f62926d0e9be, type: 3}
-  - AssetId:
-      m_storage: 5228d88a-2e33-4b17-9048-a6d832096306
-    Asset: {fileID: 4300034, guid: 4193fb42ca1134545be0f62926d0e9be, type: 3}
-  - AssetId:
-      m_storage: 752c1326-e3ff-4ecf-a314-ed2b065f7203
-    Asset: {fileID: 4300020, guid: 4193fb42ca1134545be0f62926d0e9be, type: 3}
-  - AssetId:
-      m_storage: 44d3314a-2f5d-4f03-a327-453b23debeba
-    Asset: {fileID: 4300000, guid: 4193fb42ca1134545be0f62926d0e9be, type: 3}
-  - AssetId:
-      m_storage: 5706aa56-4300-4597-88ca-f42611381b82
-    Asset: {fileID: 4300028, guid: 4193fb42ca1134545be0f62926d0e9be, type: 3}
-  - AssetId:
-      m_storage: 9cd23d11-a852-4af6-ac09-924b124476df
-    Asset: {fileID: 4300014, guid: 4193fb42ca1134545be0f62926d0e9be, type: 3}
-  - AssetId:
-      m_storage: d1906f02-c4e9-45cb-b08f-187227559d82
-    Asset: {fileID: 4300016, guid: 4193fb42ca1134545be0f62926d0e9be, type: 3}
-  - AssetId:
-      m_storage: 9bdc7992-c991-482c-8461-fa7560369945
-    Asset: {fileID: 4300000, guid: b57251626be6f304a83b681a561394eb, type: 3}
-  - AssetId:
-      m_storage: 10d4f61c-2722-4f09-bbae-39b6ce60f34f
-    Asset: {fileID: 4300000, guid: 57c53da2552a8114ab6d68e0cd31b1eb, type: 3}
-  - AssetId:
-      m_storage: 0a7251e7-d514-41ac-9559-3501e4342ce4
-    Asset: {fileID: 4300000, guid: b1b91cc294648bc4da669c0dc8ed7a43, type: 3}
-  - AssetId:
-      m_storage: 9a6125fb-1529-40d6-9892-42581a37fbc4
-    Asset: {fileID: 10206, guid: 0000000000000000e000000000000000, type: 0}
-  - AssetId:
-      m_storage: 691c5dd3-f9c3-40e7-839e-daab0c4b3b22
-    Asset: {fileID: 4300000, guid: 555e9d637afc1bb4588b164af67be209, type: 3}
-  - AssetId:
-      m_storage: cc89f7bb-9f7c-4554-9e59-c2e0ac2e1d89
-    Asset: {fileID: 4300018, guid: 4193fb42ca1134545be0f62926d0e9be, type: 3}
-  - AssetId:
-      m_storage: 1b879098-bdcd-4ff0-83d5-8c05146acd6a
-    Asset: {fileID: 4300000, guid: 16afe3fd2a3c4d2c85aeeb732ae7f9fb, type: 3}
-  - AssetId:
-      m_storage: 33bd37ea-9ef0-4607-9adc-6a1979c0b1a2
-    Asset: {fileID: 4300000, guid: 8881ed45b1c1d9c45b0f99ba2730ee66, type: 3}
-  - AssetId:
-      m_storage: 7a7c16e8-e65c-46e6-a0df-0b0c83667341
-    Asset: {fileID: 4300000, guid: 53f3b56542efab947876d4aae08d36c2, type: 3}
-  - AssetId:
-      m_storage: 460276d5-b737-4af0-b02e-1094795d2ac2
-    Asset: {fileID: 4300000, guid: ce4cfb5a16c86b048bb700360ee47685, type: 3}
-  - AssetId:
-      m_storage: c2595f6e-9578-4ff8-9e39-c0e1b70c96d1
-    Asset: {fileID: 4300000, guid: caf154e80e62ac7439f2b35a96114c28, type: 3}
-  - AssetId:
-      m_storage: 8aff4e96-a2f1-4f07-b3c9-49996ce208b7
-    Asset: {fileID: 4300000, guid: 3f1525ceb67261b429bc8741e7cee099, type: 3}
-  - AssetId:
-      m_storage: 38cc76ad-0763-4270-a864-72a73ca245f3
-    Asset: {fileID: 4300000, guid: 1f927d8a23ccb6443b8eb9990f48070b, type: 3}
-  - AssetId:
-      m_storage: a0fda689-7fa7-4fe9-8fd7-6c49fcb8d3b5
-    Asset: {fileID: 4300000, guid: 22a8495610f36594ebf91bc92e5579c7, type: 3}
-  - AssetId:
-      m_storage: 2b4978e2-b3d1-49d7-aeee-50d0eca93daa
-    Asset: {fileID: 4300002, guid: c5ea4fd8e9ae28b4589fd0af019bce06, type: 3}
-  - AssetId:
-      m_storage: 53ee49bd-68ab-45b9-9208-5e8b965ff869
-    Asset: {fileID: 4300000, guid: 36fc2837fda89a6479905d3bc90d9ff8, type: 3}
-  - AssetId:
-      m_storage: 2c32654a-97d6-4b09-80a3-71d4bf95e998
-    Asset: {fileID: 4300000, guid: 63df887775f744ff81b5498f43f24074, type: 3}
-  - AssetId:
-      m_storage: 44f5e047-2265-49aa-9f3c-3aa8b0d7888f
-    Asset: {fileID: 4300002, guid: 63df887775f744ff81b5498f43f24074, type: 3}
-  - AssetId:
-      m_storage: fcda1238-13be-4776-b29c-915e0a35813b
-    Asset: {fileID: 4300004, guid: 63df887775f744ff81b5498f43f24074, type: 3}
-  - AssetId:
-      m_storage: 98583748-3676-433a-81c2-cc5080b224d9
-    Asset: {fileID: 4300000, guid: dcbc8487c29e12c44ba6661fb1afbe6c, type: 3}
-  - AssetId:
-      m_storage: 879180a7-1ae2-4515-8b59-fa8a53135e6a
-    Asset: {fileID: 4300000, guid: a6473ac7ac982fb488db53a454bf0a3c, type: 3}
-  - AssetId:
-      m_storage: 2ae28f9a-1d21-4771-bdb4-1668fa8f4cbb
-    Asset: {fileID: 4300000, guid: 968d2afac55bd06469d22c1563df5855, type: 3}
-  - AssetId:
-      m_storage: 0d603514-ab4d-4640-8de2-d07a0106fac7
-    Asset: {fileID: 4300012, guid: ceae3a0d54734302818fcee506300fef, type: 3}
-  - AssetId:
-      m_storage: 272ba579-04e8-46ad-8b80-5051ef5e9d4f
-    Asset: {fileID: 4300008, guid: ceae3a0d54734302818fcee506300fef, type: 3}
-  - AssetId:
-      m_storage: 9fa2fd52-6c57-45a9-ad03-2a239fb650b8
-    Asset: {fileID: 4300000, guid: ceae3a0d54734302818fcee506300fef, type: 3}
-  - AssetId:
-      m_storage: 91c2df19-f087-4c26-aa12-228440a3cdd6
-    Asset: {fileID: 4300004, guid: ceae3a0d54734302818fcee506300fef, type: 3}
-  - AssetId:
-      m_storage: c35cfbc9-4e58-47e0-becf-0feac21e2a3f
-    Asset: {fileID: 4300012, guid: b566bbce04d66f4428421e81a3af0299, type: 3}
-  - AssetId:
-      m_storage: bad5f8b6-4fb1-484c-8261-6d8a11c30bfe
-    Asset: {fileID: 4300014, guid: b566bbce04d66f4428421e81a3af0299, type: 3}
-  - AssetId:
-      m_storage: f1b05a17-2e94-4a45-8e4d-4c92a0f3d998
-    Asset: {fileID: 4300016, guid: b566bbce04d66f4428421e81a3af0299, type: 3}
-  - AssetId:
-      m_storage: af891455-4188-4a89-aac2-fb2d1137c13a
-    Asset: {fileID: 4300000, guid: b566bbce04d66f4428421e81a3af0299, type: 3}
-  - AssetId:
-      m_storage: 78c76c1d-7e42-4fd7-b98a-d4785aea2305
-    Asset: {fileID: 4300002, guid: b566bbce04d66f4428421e81a3af0299, type: 3}
-  - AssetId:
-      m_storage: 64fd6f9c-51e3-46a9-aa44-8af88690c089
-    Asset: {fileID: 4300004, guid: b566bbce04d66f4428421e81a3af0299, type: 3}
-  - AssetId:
-      m_storage: cd0f4069-4971-4b24-8adc-dbe8504d8c82
-    Asset: {fileID: 4300006, guid: b566bbce04d66f4428421e81a3af0299, type: 3}
-  - AssetId:
-      m_storage: 9749d46c-85c7-4cd4-b7a5-0a1eba5f0432
-    Asset: {fileID: 4300008, guid: b566bbce04d66f4428421e81a3af0299, type: 3}
-  - AssetId:
-      m_storage: 5b086857-dcf0-4489-b7d5-cdf13cb80ff8
-    Asset: {fileID: 4300018, guid: b566bbce04d66f4428421e81a3af0299, type: 3}
-  - AssetId:
-      m_storage: 2254b3e7-dd24-4db1-9e68-b8a5dcdc175b
-    Asset: {fileID: 4300000, guid: e77cfaaf40f5edc4e901d584e08f0cf0, type: 3}
-  - AssetId:
-      m_storage: 97bb4671-37c0-4231-b291-e5eae0298031
-    Asset: {fileID: 4300016, guid: fd9ad33176d03dd42885a4dce3cb38fb, type: 3}
-  - AssetId:
-      m_storage: 00cb7f5b-58cf-46ed-9a8c-b792d0ab516b
-    Asset: {fileID: 4300002, guid: ceae3a0d54734302818fcee506300fef, type: 3}
-  - AssetId:
-      m_storage: 4e5c4e7d-341d-4e5b-b5cf-7f520b3c3337
-    Asset: {fileID: 4300014, guid: ceae3a0d54734302818fcee506300fef, type: 3}
-  - AssetId:
-      m_storage: 7b404373-e459-4913-b35d-b41d99b904fc
-    Asset: {fileID: 4300010, guid: ceae3a0d54734302818fcee506300fef, type: 3}
-  - AssetId:
-      m_storage: c5ae28d5-752a-4f93-ab47-e9b5c65d34d7
-    Asset: {fileID: 4300006, guid: ceae3a0d54734302818fcee506300fef, type: 3}
-  - AssetId:
-      m_storage: 90086b0c-0cc7-4501-b136-c27608dfef4a
-    Asset: {fileID: 4300000, guid: f46e9f4cfc2694e5ea2041902ce3c91c, type: 3}
-  - AssetId:
-      m_storage: c3ceb27f-e65a-4789-a89a-e2c60527fe54
-    Asset: {fileID: 4300000, guid: 0e8c4400e5a274e79b60fa5a300aab17, type: 3}
-  - AssetId:
-      m_storage: 10d218bc-8230-461c-9fea-b290fef17a15
-    Asset: {fileID: 4300000, guid: 74aca5660a7fd4b9eb3611a73c368d15, type: 3}
-  - AssetId:
-      m_storage: 0928f9fa-81a5-4b61-add8-23c03ce58397
-    Asset: {fileID: 4300000, guid: 1824455c8ec9e45ceb5a919fe307ab24, type: 3}
-  - AssetId:
-      m_storage: 5e16dd5f-a98c-4b0b-a6c2-8d4e8788c466
-    Asset: {fileID: 4300000, guid: 6666c2b1b39a3466c96b2a4be1428ced, type: 3}
-  - AssetId:
-      m_storage: 3deba0db-2126-456f-9387-84fd0a4ac9e9
-    Asset: {fileID: 4300000, guid: 72a7c3ddfe10740bba966d9a6f05202b, type: 3}
-  - AssetId:
-      m_storage: bc2e5058-7ad4-45cc-8707-d37f5ab99564
-    Asset: {fileID: 4300002, guid: 65343d6b8619345468db5951c04f91e9, type: 3}
-  - AssetId:
-      m_storage: b93d7e22-45a8-43be-80db-6b6cde9e2c98
-    Asset: {fileID: 4300000, guid: 1d7855df49bfa483e8f1d8478d4b233a, type: 3}
-  - AssetId:
-      m_storage: 991997fd-ccf5-4267-a655-25b5ef955ee6
-    Asset: {fileID: 4300000, guid: 9d21091fa031d4cb99f7f667bafcc22e, type: 3}
-  - AssetId:
-      m_storage: 2066138a-86b5-4f25-9515-859753e22dd3
-    Asset: {fileID: 0}
-  - AssetId:
-      m_storage: 9116f7ca-6626-45dc-9942-29399d61f6c5
-    Asset: {fileID: 0}
-  - AssetId:
-      m_storage: 0770c59c-6066-4058-a1de-9066de1818a7
-    Asset: {fileID: 0}
-  - AssetId:
-      m_storage: 382adb12-6b5f-4f25-ad7f-58ab0dbf5aeb
-    Asset: {fileID: 4300000, guid: f1d84cc28597f5641a3d9cbc4df7e306, type: 3}
-  - AssetId:
-      m_storage: 7c5642d3-6569-436a-917d-89b21e5f54ad
-    Asset: {fileID: 4300002, guid: f1d84cc28597f5641a3d9cbc4df7e306, type: 3}
-  - AssetId:
-      m_storage: 9af6119d-7ce4-4255-9388-6a12e086ecde
-    Asset: {fileID: 4300000, guid: 63ae12abc50414d5c882dbe18f6a820b, type: 3}
-  - AssetId:
-      m_storage: f25cd23a-9fb7-465e-92cb-576d59add604
-    Asset: {fileID: 4300000, guid: 538464acafcf3406f94cb7a5cb51f0ae, type: 3}
-  - AssetId:
-      m_storage: 5f2e39a5-8359-48f5-85f5-ca0ef1886f1f
-    Asset: {fileID: 4300004, guid: 909f7e3faf16c4c1983434120ad9d7f1, type: 3}
-  - AssetId:
-      m_storage: 86164500-8e39-4cd2-a6a1-03d5aa35f251
-    Asset: {fileID: 4300006, guid: 909f7e3faf16c4c1983434120ad9d7f1, type: 3}
-  - AssetId:
-      m_storage: a51d6ed6-59e7-4e62-9956-865422851c0d
-    Asset: {fileID: 4300002, guid: 909f7e3faf16c4c1983434120ad9d7f1, type: 3}
-  - AssetId:
-      m_storage: c08fe542-a79e-4482-ad7d-88e2d5b740b6
-    Asset: {fileID: 4300000, guid: 909f7e3faf16c4c1983434120ad9d7f1, type: 3}
-=======
       guid:
         m_storage: 00000000-0000-0000-e000-000000000000
       fileIdentifier: 10202
@@ -793,5 +462,4 @@
       guid:
         m_storage: 4193fb42-ca11-3454-5be0-f62926d0e9be
       fileIdentifier: 4300034
-    Asset: {fileID: 4300034, guid: 4193fb42ca1134545be0f62926d0e9be, type: 3}
->>>>>>> db7621b7
+    Asset: {fileID: 4300034, guid: 4193fb42ca1134545be0f62926d0e9be, type: 3}