%YAML 1.1
%TAG !u! tag:unity3d.com,2011:
--- !u!114 &11400000
MonoBehaviour:
  m_ObjectHideFlags: 0
  m_CorrespondingSourceObject: {fileID: 0}
  m_PrefabInstance: {fileID: 0}
  m_PrefabAsset: {fileID: 0}
  m_GameObject: {fileID: 0}
  m_Enabled: 1
  m_EditorHideFlags: 0
  m_Script: {fileID: 11500000, guid: 84cc09c48c2e00a4baeb265a59a895cf, type: 3}
  m_Name: FontAssetCache
  m_EditorClassIdentifier: 
  assets:
  - AssetId:
<<<<<<< HEAD
      m_storage: 144e9054-c25f-44a5-b5ca-80d172eae3b9
    Asset: {fileID: 12800000, guid: e48b920555144c6da3ee2ab03f0fda88, type: 3}
  - AssetId:
      m_storage: ddbacd56-d4e1-4dc4-9a40-dcbb438429cf
    Asset: {fileID: 10102, guid: 0000000000000000e000000000000000, type: 0}
  - AssetId:
      m_storage: a22b6b62-bf3d-493a-b859-05da3a16a31f
    Asset: {fileID: 12800000, guid: e65983ad3f7b44aa81e726d5ffb472d7, type: 3}
  - AssetId:
      m_storage: 63b2324c-cb13-4fa4-a8d9-f6cdc35a46b9
    Asset: {fileID: 12800000, guid: a99e8b1ed1154eb58270cc6a18605657, type: 3}
  - AssetId:
      m_storage: c9d71e3b-a2a6-4917-8a6a-f5730f920cc7
    Asset: {fileID: 12800000, guid: e869342c56e54acf989b2422b4b80dcc, type: 3}
  - AssetId:
      m_storage: 512ae52c-3875-4c0e-8a70-35f15e57177d
    Asset: {fileID: 12800000, guid: 0fd94703e1ea496bb9999216ac3ece0d, type: 3}
  - AssetId:
      m_storage: 41777068-a556-4e86-b22a-56d0bff70b0d
    Asset: {fileID: 12800000, guid: f66655b38428d40769e9e41ee237cbdc, type: 3}
=======
      guid:
        m_storage: 00000000-0000-0000-e000-000000000000
      fileIdentifier: 10102
    Asset: {fileID: 10102, guid: 0000000000000000e000000000000000, type: 0}
  - AssetId:
      guid:
        m_storage: 0fd94703-e1ea-496b-b999-9216ac3ece0d
      fileIdentifier: 12800000
    Asset: {fileID: 12800000, guid: 0fd94703e1ea496bb9999216ac3ece0d, type: 3}
  - AssetId:
      guid:
        m_storage: a99e8b1e-d115-4eb5-8270-cc6a18605657
      fileIdentifier: 12800000
    Asset: {fileID: 12800000, guid: a99e8b1ed1154eb58270cc6a18605657, type: 3}
  - AssetId:
      guid:
        m_storage: e48b9205-5514-4c6d-a3ee-2ab03f0fda88
      fileIdentifier: 12800000
    Asset: {fileID: 12800000, guid: e48b920555144c6da3ee2ab03f0fda88, type: 3}
  - AssetId:
      guid:
        m_storage: e65983ad-3f7b-44aa-81e7-26d5ffb472d7
      fileIdentifier: 12800000
    Asset: {fileID: 12800000, guid: e65983ad3f7b44aa81e726d5ffb472d7, type: 3}
  - AssetId:
      guid:
        m_storage: e869342c-56e5-4acf-989b-2422b4b80dcc
      fileIdentifier: 12800000
    Asset: {fileID: 12800000, guid: e869342c56e54acf989b2422b4b80dcc, type: 3}
>>>>>>> db7621b7
<|MERGE_RESOLUTION|>--- conflicted
+++ resolved
@@ -14,28 +14,6 @@
   m_EditorClassIdentifier: 
   assets:
   - AssetId:
-<<<<<<< HEAD
-      m_storage: 144e9054-c25f-44a5-b5ca-80d172eae3b9
-    Asset: {fileID: 12800000, guid: e48b920555144c6da3ee2ab03f0fda88, type: 3}
-  - AssetId:
-      m_storage: ddbacd56-d4e1-4dc4-9a40-dcbb438429cf
-    Asset: {fileID: 10102, guid: 0000000000000000e000000000000000, type: 0}
-  - AssetId:
-      m_storage: a22b6b62-bf3d-493a-b859-05da3a16a31f
-    Asset: {fileID: 12800000, guid: e65983ad3f7b44aa81e726d5ffb472d7, type: 3}
-  - AssetId:
-      m_storage: 63b2324c-cb13-4fa4-a8d9-f6cdc35a46b9
-    Asset: {fileID: 12800000, guid: a99e8b1ed1154eb58270cc6a18605657, type: 3}
-  - AssetId:
-      m_storage: c9d71e3b-a2a6-4917-8a6a-f5730f920cc7
-    Asset: {fileID: 12800000, guid: e869342c56e54acf989b2422b4b80dcc, type: 3}
-  - AssetId:
-      m_storage: 512ae52c-3875-4c0e-8a70-35f15e57177d
-    Asset: {fileID: 12800000, guid: 0fd94703e1ea496bb9999216ac3ece0d, type: 3}
-  - AssetId:
-      m_storage: 41777068-a556-4e86-b22a-56d0bff70b0d
-    Asset: {fileID: 12800000, guid: f66655b38428d40769e9e41ee237cbdc, type: 3}
-=======
       guid:
         m_storage: 00000000-0000-0000-e000-000000000000
       fileIdentifier: 10102
@@ -64,5 +42,4 @@
       guid:
         m_storage: e869342c-56e5-4acf-989b-2422b4b80dcc
       fileIdentifier: 12800000
-    Asset: {fileID: 12800000, guid: e869342c56e54acf989b2422b4b80dcc, type: 3}
->>>>>>> db7621b7
+    Asset: {fileID: 12800000, guid: e869342c56e54acf989b2422b4b80dcc, type: 3}