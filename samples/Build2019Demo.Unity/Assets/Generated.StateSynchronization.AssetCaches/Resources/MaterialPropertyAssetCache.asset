%YAML 1.1
%TAG !u! tag:unity3d.com,2011:
--- !u!114 &11400000
MonoBehaviour:
  m_ObjectHideFlags: 0
  m_CorrespondingSourceObject: {fileID: 0}
  m_PrefabInstance: {fileID: 0}
  m_PrefabAsset: {fileID: 0}
  m_GameObject: {fileID: 0}
  m_Enabled: 1
  m_EditorHideFlags: 0
  m_Script: {fileID: 11500000, guid: 93de580ac7303fa43b2629ad89e36082, type: 3}
  m_Name: MaterialPropertyAssetCache
  m_EditorClassIdentifier: 
  materialPropertyAssets:
  - shader: {fileID: 4800000, guid: 5bdea20278144b11916d77503ba1467a, type: 3}
    shaderName: Mixed Reality Toolkit/Standard
    propertyName: _Color
    propertyType: 0
  - shader: {fileID: 4800000, guid: 5bdea20278144b11916d77503ba1467a, type: 3}
    shaderName: Mixed Reality Toolkit/Standard
    propertyName: _MainTex
    propertyType: 4
  - shader: {fileID: 4800000, guid: 5bdea20278144b11916d77503ba1467a, type: 3}
    shaderName: Mixed Reality Toolkit/Standard
    propertyName: _AlbedoAlphaMode
    propertyType: 2
  - shader: {fileID: 4800000, guid: 5bdea20278144b11916d77503ba1467a, type: 3}
    shaderName: Mixed Reality Toolkit/Standard
    propertyName: _AlbedoAssignedAtRuntime
    propertyType: 2
  - shader: {fileID: 4800000, guid: 5bdea20278144b11916d77503ba1467a, type: 3}
    shaderName: Mixed Reality Toolkit/Standard
    propertyName: _Cutoff
    propertyType: 3
  - shader: {fileID: 4800000, guid: 5bdea20278144b11916d77503ba1467a, type: 3}
    shaderName: Mixed Reality Toolkit/Standard
    propertyName: _Metallic
    propertyType: 3
  - shader: {fileID: 4800000, guid: 5bdea20278144b11916d77503ba1467a, type: 3}
    shaderName: Mixed Reality Toolkit/Standard
    propertyName: _Smoothness
    propertyType: 3
  - shader: {fileID: 4800000, guid: 5bdea20278144b11916d77503ba1467a, type: 3}
    shaderName: Mixed Reality Toolkit/Standard
    propertyName: _EnableChannelMap
    propertyType: 2
  - shader: {fileID: 4800000, guid: 5bdea20278144b11916d77503ba1467a, type: 3}
    shaderName: Mixed Reality Toolkit/Standard
    propertyName: _ChannelMap
    propertyType: 4
  - shader: {fileID: 4800000, guid: 5bdea20278144b11916d77503ba1467a, type: 3}
    shaderName: Mixed Reality Toolkit/Standard
    propertyName: _EnableNormalMap
    propertyType: 2
  - shader: {fileID: 4800000, guid: 5bdea20278144b11916d77503ba1467a, type: 3}
    shaderName: Mixed Reality Toolkit/Standard
    propertyName: _NormalMap
    propertyType: 4
  - shader: {fileID: 4800000, guid: 5bdea20278144b11916d77503ba1467a, type: 3}
    shaderName: Mixed Reality Toolkit/Standard
    propertyName: _NormalMapScale
    propertyType: 2
  - shader: {fileID: 4800000, guid: 5bdea20278144b11916d77503ba1467a, type: 3}
    shaderName: Mixed Reality Toolkit/Standard
    propertyName: _EnableEmission
    propertyType: 2
  - shader: {fileID: 4800000, guid: 5bdea20278144b11916d77503ba1467a, type: 3}
    shaderName: Mixed Reality Toolkit/Standard
    propertyName: _EmissiveColor
    propertyType: 0
  - shader: {fileID: 4800000, guid: 5bdea20278144b11916d77503ba1467a, type: 3}
    shaderName: Mixed Reality Toolkit/Standard
    propertyName: _EnableTriplanarMapping
    propertyType: 2
  - shader: {fileID: 4800000, guid: 5bdea20278144b11916d77503ba1467a, type: 3}
    shaderName: Mixed Reality Toolkit/Standard
    propertyName: _EnableLocalSpaceTriplanarMapping
    propertyType: 2
  - shader: {fileID: 4800000, guid: 5bdea20278144b11916d77503ba1467a, type: 3}
    shaderName: Mixed Reality Toolkit/Standard
    propertyName: _TriplanarMappingBlendSharpness
    propertyType: 3
  - shader: {fileID: 4800000, guid: 5bdea20278144b11916d77503ba1467a, type: 3}
    shaderName: Mixed Reality Toolkit/Standard
    propertyName: _DirectionalLight
    propertyType: 2
  - shader: {fileID: 4800000, guid: 5bdea20278144b11916d77503ba1467a, type: 3}
    shaderName: Mixed Reality Toolkit/Standard
    propertyName: _SpecularHighlights
    propertyType: 2
  - shader: {fileID: 4800000, guid: 5bdea20278144b11916d77503ba1467a, type: 3}
    shaderName: Mixed Reality Toolkit/Standard
    propertyName: _SphericalHarmonics
    propertyType: 2
  - shader: {fileID: 4800000, guid: 5bdea20278144b11916d77503ba1467a, type: 3}
    shaderName: Mixed Reality Toolkit/Standard
    propertyName: _Reflections
    propertyType: 2
  - shader: {fileID: 4800000, guid: 5bdea20278144b11916d77503ba1467a, type: 3}
    shaderName: Mixed Reality Toolkit/Standard
    propertyName: _Refraction
    propertyType: 2
  - shader: {fileID: 4800000, guid: 5bdea20278144b11916d77503ba1467a, type: 3}
    shaderName: Mixed Reality Toolkit/Standard
    propertyName: _RefractiveIndex
    propertyType: 3
  - shader: {fileID: 4800000, guid: 5bdea20278144b11916d77503ba1467a, type: 3}
    shaderName: Mixed Reality Toolkit/Standard
    propertyName: _RimLight
    propertyType: 2
  - shader: {fileID: 4800000, guid: 5bdea20278144b11916d77503ba1467a, type: 3}
    shaderName: Mixed Reality Toolkit/Standard
    propertyName: _RimColor
    propertyType: 0
  - shader: {fileID: 4800000, guid: 5bdea20278144b11916d77503ba1467a, type: 3}
    shaderName: Mixed Reality Toolkit/Standard
    propertyName: _RimPower
    propertyType: 3
  - shader: {fileID: 4800000, guid: 5bdea20278144b11916d77503ba1467a, type: 3}
    shaderName: Mixed Reality Toolkit/Standard
    propertyName: _VertexColors
    propertyType: 2
  - shader: {fileID: 4800000, guid: 5bdea20278144b11916d77503ba1467a, type: 3}
    shaderName: Mixed Reality Toolkit/Standard
    propertyName: _VertexExtrusion
    propertyType: 2
  - shader: {fileID: 4800000, guid: 5bdea20278144b11916d77503ba1467a, type: 3}
    shaderName: Mixed Reality Toolkit/Standard
    propertyName: _VertexExtrusionValue
    propertyType: 2
  - shader: {fileID: 4800000, guid: 5bdea20278144b11916d77503ba1467a, type: 3}
    shaderName: Mixed Reality Toolkit/Standard
    propertyName: _BlendedClippingWidth
    propertyType: 3
  - shader: {fileID: 4800000, guid: 5bdea20278144b11916d77503ba1467a, type: 3}
    shaderName: Mixed Reality Toolkit/Standard
    propertyName: _ClippingBorder
    propertyType: 2
  - shader: {fileID: 4800000, guid: 5bdea20278144b11916d77503ba1467a, type: 3}
    shaderName: Mixed Reality Toolkit/Standard
    propertyName: _ClippingBorderWidth
    propertyType: 3
  - shader: {fileID: 4800000, guid: 5bdea20278144b11916d77503ba1467a, type: 3}
    shaderName: Mixed Reality Toolkit/Standard
    propertyName: _ClippingBorderColor
    propertyType: 0
  - shader: {fileID: 4800000, guid: 5bdea20278144b11916d77503ba1467a, type: 3}
    shaderName: Mixed Reality Toolkit/Standard
    propertyName: _NearPlaneFade
    propertyType: 2
  - shader: {fileID: 4800000, guid: 5bdea20278144b11916d77503ba1467a, type: 3}
    shaderName: Mixed Reality Toolkit/Standard
    propertyName: _NearLightFade
    propertyType: 2
  - shader: {fileID: 4800000, guid: 5bdea20278144b11916d77503ba1467a, type: 3}
    shaderName: Mixed Reality Toolkit/Standard
    propertyName: _FadeBeginDistance
    propertyType: 3
  - shader: {fileID: 4800000, guid: 5bdea20278144b11916d77503ba1467a, type: 3}
    shaderName: Mixed Reality Toolkit/Standard
    propertyName: _FadeCompleteDistance
    propertyType: 3
  - shader: {fileID: 4800000, guid: 5bdea20278144b11916d77503ba1467a, type: 3}
    shaderName: Mixed Reality Toolkit/Standard
    propertyName: _FadeMinValue
    propertyType: 3
  - shader: {fileID: 4800000, guid: 5bdea20278144b11916d77503ba1467a, type: 3}
    shaderName: Mixed Reality Toolkit/Standard
    propertyName: _HoverLight
    propertyType: 2
  - shader: {fileID: 4800000, guid: 5bdea20278144b11916d77503ba1467a, type: 3}
    shaderName: Mixed Reality Toolkit/Standard
    propertyName: _EnableHoverColorOverride
    propertyType: 2
  - shader: {fileID: 4800000, guid: 5bdea20278144b11916d77503ba1467a, type: 3}
    shaderName: Mixed Reality Toolkit/Standard
    propertyName: _HoverColorOverride
    propertyType: 0
  - shader: {fileID: 4800000, guid: 5bdea20278144b11916d77503ba1467a, type: 3}
    shaderName: Mixed Reality Toolkit/Standard
    propertyName: _ProximityLight
    propertyType: 2
  - shader: {fileID: 4800000, guid: 5bdea20278144b11916d77503ba1467a, type: 3}
    shaderName: Mixed Reality Toolkit/Standard
    propertyName: _EnableProximityLightColorOverride
    propertyType: 2
  - shader: {fileID: 4800000, guid: 5bdea20278144b11916d77503ba1467a, type: 3}
    shaderName: Mixed Reality Toolkit/Standard
    propertyName: _ProximityLightCenterColorOverride
    propertyType: 0
  - shader: {fileID: 4800000, guid: 5bdea20278144b11916d77503ba1467a, type: 3}
    shaderName: Mixed Reality Toolkit/Standard
    propertyName: _ProximityLightMiddleColorOverride
    propertyType: 0
  - shader: {fileID: 4800000, guid: 5bdea20278144b11916d77503ba1467a, type: 3}
    shaderName: Mixed Reality Toolkit/Standard
    propertyName: _ProximityLightOuterColorOverride
    propertyType: 0
  - shader: {fileID: 4800000, guid: 5bdea20278144b11916d77503ba1467a, type: 3}
    shaderName: Mixed Reality Toolkit/Standard
    propertyName: _ProximityLightSubtractive
    propertyType: 2
  - shader: {fileID: 4800000, guid: 5bdea20278144b11916d77503ba1467a, type: 3}
    shaderName: Mixed Reality Toolkit/Standard
    propertyName: _ProximityLightTwoSided
    propertyType: 2
  - shader: {fileID: 4800000, guid: 5bdea20278144b11916d77503ba1467a, type: 3}
    shaderName: Mixed Reality Toolkit/Standard
    propertyName: _FluentLightIntensity
    propertyType: 3
  - shader: {fileID: 4800000, guid: 5bdea20278144b11916d77503ba1467a, type: 3}
    shaderName: Mixed Reality Toolkit/Standard
    propertyName: _RoundCorners
    propertyType: 2
  - shader: {fileID: 4800000, guid: 5bdea20278144b11916d77503ba1467a, type: 3}
    shaderName: Mixed Reality Toolkit/Standard
    propertyName: _RoundCornerRadius
    propertyType: 3
  - shader: {fileID: 4800000, guid: 5bdea20278144b11916d77503ba1467a, type: 3}
    shaderName: Mixed Reality Toolkit/Standard
    propertyName: _RoundCornerMargin
    propertyType: 3
  - shader: {fileID: 4800000, guid: 5bdea20278144b11916d77503ba1467a, type: 3}
    shaderName: Mixed Reality Toolkit/Standard
    propertyName: _BorderLight
    propertyType: 2
  - shader: {fileID: 4800000, guid: 5bdea20278144b11916d77503ba1467a, type: 3}
    shaderName: Mixed Reality Toolkit/Standard
    propertyName: _BorderLightUsesHoverColor
    propertyType: 2
  - shader: {fileID: 4800000, guid: 5bdea20278144b11916d77503ba1467a, type: 3}
    shaderName: Mixed Reality Toolkit/Standard
    propertyName: _BorderLightReplacesAlbedo
    propertyType: 2
  - shader: {fileID: 4800000, guid: 5bdea20278144b11916d77503ba1467a, type: 3}
    shaderName: Mixed Reality Toolkit/Standard
    propertyName: _BorderLightOpaque
    propertyType: 2
  - shader: {fileID: 4800000, guid: 5bdea20278144b11916d77503ba1467a, type: 3}
    shaderName: Mixed Reality Toolkit/Standard
    propertyName: _BorderWidth
    propertyType: 3
  - shader: {fileID: 4800000, guid: 5bdea20278144b11916d77503ba1467a, type: 3}
    shaderName: Mixed Reality Toolkit/Standard
    propertyName: _BorderMinValue
    propertyType: 3
  - shader: {fileID: 4800000, guid: 5bdea20278144b11916d77503ba1467a, type: 3}
    shaderName: Mixed Reality Toolkit/Standard
    propertyName: _EdgeSmoothingValue
    propertyType: 3
  - shader: {fileID: 4800000, guid: 5bdea20278144b11916d77503ba1467a, type: 3}
    shaderName: Mixed Reality Toolkit/Standard
    propertyName: _BorderLightOpaqueAlpha
    propertyType: 3
  - shader: {fileID: 4800000, guid: 5bdea20278144b11916d77503ba1467a, type: 3}
    shaderName: Mixed Reality Toolkit/Standard
    propertyName: _InnerGlow
    propertyType: 2
  - shader: {fileID: 4800000, guid: 5bdea20278144b11916d77503ba1467a, type: 3}
    shaderName: Mixed Reality Toolkit/Standard
    propertyName: _InnerGlowColor
    propertyType: 0
  - shader: {fileID: 4800000, guid: 5bdea20278144b11916d77503ba1467a, type: 3}
    shaderName: Mixed Reality Toolkit/Standard
    propertyName: _InnerGlowPower
    propertyType: 3
  - shader: {fileID: 4800000, guid: 5bdea20278144b11916d77503ba1467a, type: 3}
    shaderName: Mixed Reality Toolkit/Standard
    propertyName: _Iridescence
    propertyType: 2
  - shader: {fileID: 4800000, guid: 5bdea20278144b11916d77503ba1467a, type: 3}
    shaderName: Mixed Reality Toolkit/Standard
    propertyName: _IridescentSpectrumMap
    propertyType: 4
  - shader: {fileID: 4800000, guid: 5bdea20278144b11916d77503ba1467a, type: 3}
    shaderName: Mixed Reality Toolkit/Standard
    propertyName: _IridescenceIntensity
    propertyType: 3
  - shader: {fileID: 4800000, guid: 5bdea20278144b11916d77503ba1467a, type: 3}
    shaderName: Mixed Reality Toolkit/Standard
    propertyName: _IridescenceThreshold
    propertyType: 3
  - shader: {fileID: 4800000, guid: 5bdea20278144b11916d77503ba1467a, type: 3}
    shaderName: Mixed Reality Toolkit/Standard
    propertyName: _IridescenceAngle
    propertyType: 3
  - shader: {fileID: 4800000, guid: 5bdea20278144b11916d77503ba1467a, type: 3}
    shaderName: Mixed Reality Toolkit/Standard
    propertyName: _EnvironmentColoring
    propertyType: 2
  - shader: {fileID: 4800000, guid: 5bdea20278144b11916d77503ba1467a, type: 3}
    shaderName: Mixed Reality Toolkit/Standard
    propertyName: _EnvironmentColorThreshold
    propertyType: 3
  - shader: {fileID: 4800000, guid: 5bdea20278144b11916d77503ba1467a, type: 3}
    shaderName: Mixed Reality Toolkit/Standard
    propertyName: _EnvironmentColorIntensity
    propertyType: 3
  - shader: {fileID: 4800000, guid: 5bdea20278144b11916d77503ba1467a, type: 3}
    shaderName: Mixed Reality Toolkit/Standard
    propertyName: _EnvironmentColorX
    propertyType: 0
  - shader: {fileID: 4800000, guid: 5bdea20278144b11916d77503ba1467a, type: 3}
    shaderName: Mixed Reality Toolkit/Standard
    propertyName: _EnvironmentColorY
    propertyType: 0
  - shader: {fileID: 4800000, guid: 5bdea20278144b11916d77503ba1467a, type: 3}
    shaderName: Mixed Reality Toolkit/Standard
    propertyName: _EnvironmentColorZ
    propertyType: 0
  - shader: {fileID: 4800000, guid: 5bdea20278144b11916d77503ba1467a, type: 3}
    shaderName: Mixed Reality Toolkit/Standard
    propertyName: _Mode
    propertyType: 2
  - shader: {fileID: 4800000, guid: 5bdea20278144b11916d77503ba1467a, type: 3}
    shaderName: Mixed Reality Toolkit/Standard
    propertyName: _CustomMode
    propertyType: 2
  - shader: {fileID: 4800000, guid: 5bdea20278144b11916d77503ba1467a, type: 3}
    shaderName: Mixed Reality Toolkit/Standard
    propertyName: _SrcBlend
    propertyType: 2
  - shader: {fileID: 4800000, guid: 5bdea20278144b11916d77503ba1467a, type: 3}
    shaderName: Mixed Reality Toolkit/Standard
    propertyName: _DstBlend
    propertyType: 2
  - shader: {fileID: 4800000, guid: 5bdea20278144b11916d77503ba1467a, type: 3}
    shaderName: Mixed Reality Toolkit/Standard
    propertyName: _BlendOp
    propertyType: 2
  - shader: {fileID: 4800000, guid: 5bdea20278144b11916d77503ba1467a, type: 3}
    shaderName: Mixed Reality Toolkit/Standard
    propertyName: _ZTest
    propertyType: 2
  - shader: {fileID: 4800000, guid: 5bdea20278144b11916d77503ba1467a, type: 3}
    shaderName: Mixed Reality Toolkit/Standard
    propertyName: _ZWrite
    propertyType: 2
  - shader: {fileID: 4800000, guid: 5bdea20278144b11916d77503ba1467a, type: 3}
    shaderName: Mixed Reality Toolkit/Standard
    propertyName: _ZOffsetFactor
    propertyType: 2
  - shader: {fileID: 4800000, guid: 5bdea20278144b11916d77503ba1467a, type: 3}
    shaderName: Mixed Reality Toolkit/Standard
    propertyName: _ZOffsetUnits
    propertyType: 2
  - shader: {fileID: 4800000, guid: 5bdea20278144b11916d77503ba1467a, type: 3}
    shaderName: Mixed Reality Toolkit/Standard
    propertyName: _ColorWriteMask
    propertyType: 2
  - shader: {fileID: 4800000, guid: 5bdea20278144b11916d77503ba1467a, type: 3}
    shaderName: Mixed Reality Toolkit/Standard
    propertyName: _CullMode
    propertyType: 2
  - shader: {fileID: 4800000, guid: 5bdea20278144b11916d77503ba1467a, type: 3}
    shaderName: Mixed Reality Toolkit/Standard
    propertyName: _RenderQueueOverride
    propertyType: 3
  - shader: {fileID: 4800000, guid: 5bdea20278144b11916d77503ba1467a, type: 3}
    shaderName: Mixed Reality Toolkit/Standard
    propertyName: _InstancedColor
    propertyType: 2
  - shader: {fileID: 4800000, guid: 5bdea20278144b11916d77503ba1467a, type: 3}
    shaderName: Mixed Reality Toolkit/Standard
    propertyName: _Stencil
    propertyType: 2
  - shader: {fileID: 4800000, guid: 5bdea20278144b11916d77503ba1467a, type: 3}
    shaderName: Mixed Reality Toolkit/Standard
    propertyName: _StencilReference
    propertyType: 3
  - shader: {fileID: 4800000, guid: 5bdea20278144b11916d77503ba1467a, type: 3}
    shaderName: Mixed Reality Toolkit/Standard
    propertyName: _StencilComparison
    propertyType: 2
  - shader: {fileID: 4800000, guid: 5bdea20278144b11916d77503ba1467a, type: 3}
    shaderName: Mixed Reality Toolkit/Standard
    propertyName: _StencilOperation
    propertyType: 2
  - shader: {fileID: 4800000, guid: 1c504b73bf66872479cd1215fb5ce0fe, type: 3}
    shaderName: Mixed Reality Toolkit/TextMeshPro
    propertyName: _FaceColor
    propertyType: 0
  - shader: {fileID: 4800000, guid: 1c504b73bf66872479cd1215fb5ce0fe, type: 3}
    shaderName: Mixed Reality Toolkit/TextMeshPro
    propertyName: _FaceDilate
    propertyType: 3
  - shader: {fileID: 4800000, guid: 1c504b73bf66872479cd1215fb5ce0fe, type: 3}
    shaderName: Mixed Reality Toolkit/TextMeshPro
    propertyName: _OutlineColor
    propertyType: 0
  - shader: {fileID: 4800000, guid: 1c504b73bf66872479cd1215fb5ce0fe, type: 3}
    shaderName: Mixed Reality Toolkit/TextMeshPro
    propertyName: _OutlineWidth
    propertyType: 3
  - shader: {fileID: 4800000, guid: 1c504b73bf66872479cd1215fb5ce0fe, type: 3}
    shaderName: Mixed Reality Toolkit/TextMeshPro
    propertyName: _OutlineSoftness
    propertyType: 3
  - shader: {fileID: 4800000, guid: 1c504b73bf66872479cd1215fb5ce0fe, type: 3}
    shaderName: Mixed Reality Toolkit/TextMeshPro
    propertyName: _UnderlayColor
    propertyType: 0
  - shader: {fileID: 4800000, guid: 1c504b73bf66872479cd1215fb5ce0fe, type: 3}
    shaderName: Mixed Reality Toolkit/TextMeshPro
    propertyName: _UnderlayOffsetX
    propertyType: 3
  - shader: {fileID: 4800000, guid: 1c504b73bf66872479cd1215fb5ce0fe, type: 3}
    shaderName: Mixed Reality Toolkit/TextMeshPro
    propertyName: _UnderlayOffsetY
    propertyType: 3
  - shader: {fileID: 4800000, guid: 1c504b73bf66872479cd1215fb5ce0fe, type: 3}
    shaderName: Mixed Reality Toolkit/TextMeshPro
    propertyName: _UnderlayDilate
    propertyType: 3
  - shader: {fileID: 4800000, guid: 1c504b73bf66872479cd1215fb5ce0fe, type: 3}
    shaderName: Mixed Reality Toolkit/TextMeshPro
    propertyName: _UnderlaySoftness
    propertyType: 3
  - shader: {fileID: 4800000, guid: 1c504b73bf66872479cd1215fb5ce0fe, type: 3}
    shaderName: Mixed Reality Toolkit/TextMeshPro
    propertyName: _WeightNormal
    propertyType: 2
  - shader: {fileID: 4800000, guid: 1c504b73bf66872479cd1215fb5ce0fe, type: 3}
    shaderName: Mixed Reality Toolkit/TextMeshPro
    propertyName: _WeightBold
    propertyType: 2
  - shader: {fileID: 4800000, guid: 1c504b73bf66872479cd1215fb5ce0fe, type: 3}
    shaderName: Mixed Reality Toolkit/TextMeshPro
    propertyName: _ShaderFlags
    propertyType: 2
  - shader: {fileID: 4800000, guid: 1c504b73bf66872479cd1215fb5ce0fe, type: 3}
    shaderName: Mixed Reality Toolkit/TextMeshPro
    propertyName: _ScaleRatioA
    propertyType: 2
  - shader: {fileID: 4800000, guid: 1c504b73bf66872479cd1215fb5ce0fe, type: 3}
    shaderName: Mixed Reality Toolkit/TextMeshPro
    propertyName: _ScaleRatioB
    propertyType: 2
  - shader: {fileID: 4800000, guid: 1c504b73bf66872479cd1215fb5ce0fe, type: 3}
    shaderName: Mixed Reality Toolkit/TextMeshPro
    propertyName: _ScaleRatioC
    propertyType: 2
  - shader: {fileID: 4800000, guid: 1c504b73bf66872479cd1215fb5ce0fe, type: 3}
    shaderName: Mixed Reality Toolkit/TextMeshPro
    propertyName: _MainTex
    propertyType: 4
  - shader: {fileID: 4800000, guid: 1c504b73bf66872479cd1215fb5ce0fe, type: 3}
    shaderName: Mixed Reality Toolkit/TextMeshPro
    propertyName: _TextureWidth
    propertyType: 2
  - shader: {fileID: 4800000, guid: 1c504b73bf66872479cd1215fb5ce0fe, type: 3}
    shaderName: Mixed Reality Toolkit/TextMeshPro
    propertyName: _TextureHeight
    propertyType: 2
  - shader: {fileID: 4800000, guid: 1c504b73bf66872479cd1215fb5ce0fe, type: 3}
    shaderName: Mixed Reality Toolkit/TextMeshPro
    propertyName: _GradientScale
    propertyType: 2
  - shader: {fileID: 4800000, guid: 1c504b73bf66872479cd1215fb5ce0fe, type: 3}
    shaderName: Mixed Reality Toolkit/TextMeshPro
    propertyName: _ScaleX
    propertyType: 2
  - shader: {fileID: 4800000, guid: 1c504b73bf66872479cd1215fb5ce0fe, type: 3}
    shaderName: Mixed Reality Toolkit/TextMeshPro
    propertyName: _ScaleY
    propertyType: 2
  - shader: {fileID: 4800000, guid: 1c504b73bf66872479cd1215fb5ce0fe, type: 3}
    shaderName: Mixed Reality Toolkit/TextMeshPro
    propertyName: _PerspectiveFilter
    propertyType: 3
  - shader: {fileID: 4800000, guid: 1c504b73bf66872479cd1215fb5ce0fe, type: 3}
    shaderName: Mixed Reality Toolkit/TextMeshPro
    propertyName: _Sharpness
    propertyType: 3
  - shader: {fileID: 4800000, guid: 1c504b73bf66872479cd1215fb5ce0fe, type: 3}
    shaderName: Mixed Reality Toolkit/TextMeshPro
    propertyName: _VertexOffsetX
    propertyType: 2
  - shader: {fileID: 4800000, guid: 1c504b73bf66872479cd1215fb5ce0fe, type: 3}
    shaderName: Mixed Reality Toolkit/TextMeshPro
    propertyName: _VertexOffsetY
    propertyType: 2
  - shader: {fileID: 4800000, guid: 1c504b73bf66872479cd1215fb5ce0fe, type: 3}
    shaderName: Mixed Reality Toolkit/TextMeshPro
    propertyName: _ClipRect
    propertyType: 1
  - shader: {fileID: 4800000, guid: 1c504b73bf66872479cd1215fb5ce0fe, type: 3}
    shaderName: Mixed Reality Toolkit/TextMeshPro
    propertyName: _MaskSoftnessX
    propertyType: 2
  - shader: {fileID: 4800000, guid: 1c504b73bf66872479cd1215fb5ce0fe, type: 3}
    shaderName: Mixed Reality Toolkit/TextMeshPro
    propertyName: _MaskSoftnessY
    propertyType: 2
  - shader: {fileID: 4800000, guid: 1c504b73bf66872479cd1215fb5ce0fe, type: 3}
    shaderName: Mixed Reality Toolkit/TextMeshPro
    propertyName: _StencilComp
    propertyType: 2
  - shader: {fileID: 4800000, guid: 1c504b73bf66872479cd1215fb5ce0fe, type: 3}
    shaderName: Mixed Reality Toolkit/TextMeshPro
    propertyName: _Stencil
    propertyType: 2
  - shader: {fileID: 4800000, guid: 1c504b73bf66872479cd1215fb5ce0fe, type: 3}
    shaderName: Mixed Reality Toolkit/TextMeshPro
    propertyName: _StencilOp
    propertyType: 2
  - shader: {fileID: 4800000, guid: 1c504b73bf66872479cd1215fb5ce0fe, type: 3}
    shaderName: Mixed Reality Toolkit/TextMeshPro
    propertyName: _StencilWriteMask
    propertyType: 2
  - shader: {fileID: 4800000, guid: 1c504b73bf66872479cd1215fb5ce0fe, type: 3}
    shaderName: Mixed Reality Toolkit/TextMeshPro
    propertyName: _StencilReadMask
    propertyType: 2
  - shader: {fileID: 4800000, guid: 1c504b73bf66872479cd1215fb5ce0fe, type: 3}
    shaderName: Mixed Reality Toolkit/TextMeshPro
    propertyName: _ColorMask
    propertyType: 2
  - shader: {fileID: 4800000, guid: 1c504b73bf66872479cd1215fb5ce0fe, type: 3}
    shaderName: Mixed Reality Toolkit/TextMeshPro
    propertyName: _ZWrite
    propertyType: 2
  - shader: {fileID: 207, guid: 0000000000000000f000000000000000, type: 0}
    shaderName: Legacy Shaders/Particles/Alpha Blended Premultiply
    propertyName: _MainTex
    propertyType: 4
  - shader: {fileID: 207, guid: 0000000000000000f000000000000000, type: 0}
    shaderName: Legacy Shaders/Particles/Alpha Blended Premultiply
    propertyName: _InvFade
    propertyType: 3
  - shader: {fileID: 4800000, guid: 80c006b91733f1a4991c49af89321ecd, type: 3}
    shaderName: Mixed Reality Toolkit/Text3DShader
<<<<<<< HEAD
=======
    propertyName: _MainTex
    propertyType: 4
  - shader: {fileID: 4800000, guid: 80c006b91733f1a4991c49af89321ecd, type: 3}
    shaderName: Mixed Reality Toolkit/Text3DShader
    propertyName: _Cull
    propertyType: 2
  - shader: {fileID: 4800000, guid: 80c006b91733f1a4991c49af89321ecd, type: 3}
    shaderName: Mixed Reality Toolkit/Text3DShader
    propertyName: _Color
    propertyType: 0
  - shader: {fileID: 4800000, guid: 80c006b91733f1a4991c49af89321ecd, type: 3}
    shaderName: Mixed Reality Toolkit/Text3DShader
    propertyName: _StencilComp
    propertyType: 2
  - shader: {fileID: 4800000, guid: 80c006b91733f1a4991c49af89321ecd, type: 3}
    shaderName: Mixed Reality Toolkit/Text3DShader
    propertyName: _Stencil
    propertyType: 2
  - shader: {fileID: 4800000, guid: 80c006b91733f1a4991c49af89321ecd, type: 3}
    shaderName: Mixed Reality Toolkit/Text3DShader
    propertyName: _StencilOp
    propertyType: 2
  - shader: {fileID: 4800000, guid: 80c006b91733f1a4991c49af89321ecd, type: 3}
    shaderName: Mixed Reality Toolkit/Text3DShader
    propertyName: _StencilWriteMask
    propertyType: 2
  - shader: {fileID: 4800000, guid: 80c006b91733f1a4991c49af89321ecd, type: 3}
    shaderName: Mixed Reality Toolkit/Text3DShader
    propertyName: _StencilReadMask
    propertyType: 2
  - shader: {fileID: 4800000, guid: 80c006b91733f1a4991c49af89321ecd, type: 3}
    shaderName: Mixed Reality Toolkit/Text3DShader
    propertyName: _ColorMask
    propertyType: 2
  - shader: {fileID: 46, guid: 0000000000000000f000000000000000, type: 0}
    shaderName: Standard
    propertyName: _Color
    propertyType: 0
  - shader: {fileID: 46, guid: 0000000000000000f000000000000000, type: 0}
    shaderName: Standard
    propertyName: _MainTex
    propertyType: 4
  - shader: {fileID: 46, guid: 0000000000000000f000000000000000, type: 0}
    shaderName: Standard
    propertyName: _Cutoff
    propertyType: 3
  - shader: {fileID: 46, guid: 0000000000000000f000000000000000, type: 0}
    shaderName: Standard
    propertyName: _Glossiness
    propertyType: 3
  - shader: {fileID: 46, guid: 0000000000000000f000000000000000, type: 0}
    shaderName: Standard
    propertyName: _GlossMapScale
    propertyType: 3
  - shader: {fileID: 46, guid: 0000000000000000f000000000000000, type: 0}
    shaderName: Standard
    propertyName: _SmoothnessTextureChannel
    propertyType: 2
  - shader: {fileID: 46, guid: 0000000000000000f000000000000000, type: 0}
    shaderName: Standard
    propertyName: _Metallic
    propertyType: 3
  - shader: {fileID: 46, guid: 0000000000000000f000000000000000, type: 0}
    shaderName: Standard
    propertyName: _MetallicGlossMap
    propertyType: 4
  - shader: {fileID: 46, guid: 0000000000000000f000000000000000, type: 0}
    shaderName: Standard
    propertyName: _SpecularHighlights
    propertyType: 2
  - shader: {fileID: 46, guid: 0000000000000000f000000000000000, type: 0}
    shaderName: Standard
    propertyName: _GlossyReflections
    propertyType: 2
  - shader: {fileID: 46, guid: 0000000000000000f000000000000000, type: 0}
    shaderName: Standard
    propertyName: _BumpScale
    propertyType: 2
  - shader: {fileID: 46, guid: 0000000000000000f000000000000000, type: 0}
    shaderName: Standard
    propertyName: _BumpMap
    propertyType: 4
  - shader: {fileID: 46, guid: 0000000000000000f000000000000000, type: 0}
    shaderName: Standard
    propertyName: _Parallax
    propertyType: 3
  - shader: {fileID: 46, guid: 0000000000000000f000000000000000, type: 0}
    shaderName: Standard
    propertyName: _ParallaxMap
    propertyType: 4
  - shader: {fileID: 46, guid: 0000000000000000f000000000000000, type: 0}
    shaderName: Standard
    propertyName: _OcclusionStrength
    propertyType: 3
  - shader: {fileID: 46, guid: 0000000000000000f000000000000000, type: 0}
    shaderName: Standard
    propertyName: _OcclusionMap
    propertyType: 4
  - shader: {fileID: 46, guid: 0000000000000000f000000000000000, type: 0}
    shaderName: Standard
    propertyName: _EmissionColor
    propertyType: 0
  - shader: {fileID: 46, guid: 0000000000000000f000000000000000, type: 0}
    shaderName: Standard
    propertyName: _EmissionMap
    propertyType: 4
  - shader: {fileID: 46, guid: 0000000000000000f000000000000000, type: 0}
    shaderName: Standard
    propertyName: _DetailMask
    propertyType: 4
  - shader: {fileID: 46, guid: 0000000000000000f000000000000000, type: 0}
    shaderName: Standard
    propertyName: _DetailAlbedoMap
    propertyType: 4
  - shader: {fileID: 46, guid: 0000000000000000f000000000000000, type: 0}
    shaderName: Standard
    propertyName: _DetailNormalMapScale
    propertyType: 2
  - shader: {fileID: 46, guid: 0000000000000000f000000000000000, type: 0}
    shaderName: Standard
    propertyName: _DetailNormalMap
    propertyType: 4
  - shader: {fileID: 46, guid: 0000000000000000f000000000000000, type: 0}
    shaderName: Standard
    propertyName: _UVSec
    propertyType: 2
  - shader: {fileID: 46, guid: 0000000000000000f000000000000000, type: 0}
    shaderName: Standard
    propertyName: _Mode
    propertyType: 2
  - shader: {fileID: 46, guid: 0000000000000000f000000000000000, type: 0}
    shaderName: Standard
    propertyName: _SrcBlend
    propertyType: 2
  - shader: {fileID: 46, guid: 0000000000000000f000000000000000, type: 0}
    shaderName: Standard
    propertyName: _DstBlend
    propertyType: 2
  - shader: {fileID: 46, guid: 0000000000000000f000000000000000, type: 0}
    shaderName: Standard
    propertyName: _ZWrite
    propertyType: 2
  - shader: {fileID: 10101, guid: 0000000000000000e000000000000000, type: 0}
    shaderName: GUI/Text Shader
    propertyName: _MainTex
    propertyType: 4
  - shader: {fileID: 10101, guid: 0000000000000000e000000000000000, type: 0}
    shaderName: GUI/Text Shader
    propertyName: _Color
    propertyType: 0
  - shader: {fileID: 4800000, guid: fe393ace9b354375a9cb14cdbbc28be4, type: 3}
    shaderName: TextMeshPro/Mobile/Distance Field
    propertyName: _FaceColor
    propertyType: 0
  - shader: {fileID: 4800000, guid: fe393ace9b354375a9cb14cdbbc28be4, type: 3}
    shaderName: TextMeshPro/Mobile/Distance Field
    propertyName: _FaceDilate
    propertyType: 3
  - shader: {fileID: 4800000, guid: fe393ace9b354375a9cb14cdbbc28be4, type: 3}
    shaderName: TextMeshPro/Mobile/Distance Field
    propertyName: _OutlineColor
    propertyType: 0
  - shader: {fileID: 4800000, guid: fe393ace9b354375a9cb14cdbbc28be4, type: 3}
    shaderName: TextMeshPro/Mobile/Distance Field
    propertyName: _OutlineWidth
    propertyType: 3
  - shader: {fileID: 4800000, guid: fe393ace9b354375a9cb14cdbbc28be4, type: 3}
    shaderName: TextMeshPro/Mobile/Distance Field
    propertyName: _OutlineSoftness
    propertyType: 3
  - shader: {fileID: 4800000, guid: fe393ace9b354375a9cb14cdbbc28be4, type: 3}
    shaderName: TextMeshPro/Mobile/Distance Field
    propertyName: _UnderlayColor
    propertyType: 0
  - shader: {fileID: 4800000, guid: fe393ace9b354375a9cb14cdbbc28be4, type: 3}
    shaderName: TextMeshPro/Mobile/Distance Field
    propertyName: _UnderlayOffsetX
    propertyType: 3
  - shader: {fileID: 4800000, guid: fe393ace9b354375a9cb14cdbbc28be4, type: 3}
    shaderName: TextMeshPro/Mobile/Distance Field
    propertyName: _UnderlayOffsetY
    propertyType: 3
  - shader: {fileID: 4800000, guid: fe393ace9b354375a9cb14cdbbc28be4, type: 3}
    shaderName: TextMeshPro/Mobile/Distance Field
    propertyName: _UnderlayDilate
    propertyType: 3
  - shader: {fileID: 4800000, guid: fe393ace9b354375a9cb14cdbbc28be4, type: 3}
    shaderName: TextMeshPro/Mobile/Distance Field
    propertyName: _UnderlaySoftness
    propertyType: 3
  - shader: {fileID: 4800000, guid: fe393ace9b354375a9cb14cdbbc28be4, type: 3}
    shaderName: TextMeshPro/Mobile/Distance Field
    propertyName: _WeightNormal
    propertyType: 2
  - shader: {fileID: 4800000, guid: fe393ace9b354375a9cb14cdbbc28be4, type: 3}
    shaderName: TextMeshPro/Mobile/Distance Field
    propertyName: _WeightBold
    propertyType: 2
  - shader: {fileID: 4800000, guid: fe393ace9b354375a9cb14cdbbc28be4, type: 3}
    shaderName: TextMeshPro/Mobile/Distance Field
    propertyName: _ShaderFlags
    propertyType: 2
  - shader: {fileID: 4800000, guid: fe393ace9b354375a9cb14cdbbc28be4, type: 3}
    shaderName: TextMeshPro/Mobile/Distance Field
    propertyName: _ScaleRatioA
    propertyType: 2
  - shader: {fileID: 4800000, guid: fe393ace9b354375a9cb14cdbbc28be4, type: 3}
    shaderName: TextMeshPro/Mobile/Distance Field
    propertyName: _ScaleRatioB
    propertyType: 2
  - shader: {fileID: 4800000, guid: fe393ace9b354375a9cb14cdbbc28be4, type: 3}
    shaderName: TextMeshPro/Mobile/Distance Field
    propertyName: _ScaleRatioC
    propertyType: 2
  - shader: {fileID: 4800000, guid: fe393ace9b354375a9cb14cdbbc28be4, type: 3}
    shaderName: TextMeshPro/Mobile/Distance Field
>>>>>>> db7621b7
    propertyName: _MainTex
    propertyType: 4
  - shader: {fileID: 4800000, guid: 80c006b91733f1a4991c49af89321ecd, type: 3}
    shaderName: Mixed Reality Toolkit/Text3DShader
    propertyName: _Cull
    propertyType: 2
  - shader: {fileID: 4800000, guid: 80c006b91733f1a4991c49af89321ecd, type: 3}
    shaderName: Mixed Reality Toolkit/Text3DShader
    propertyName: _Color
    propertyType: 0
  - shader: {fileID: 4800000, guid: 80c006b91733f1a4991c49af89321ecd, type: 3}
    shaderName: Mixed Reality Toolkit/Text3DShader
    propertyName: _StencilComp
    propertyType: 2
  - shader: {fileID: 4800000, guid: 80c006b91733f1a4991c49af89321ecd, type: 3}
    shaderName: Mixed Reality Toolkit/Text3DShader
    propertyName: _Stencil
    propertyType: 2
  - shader: {fileID: 4800000, guid: 80c006b91733f1a4991c49af89321ecd, type: 3}
    shaderName: Mixed Reality Toolkit/Text3DShader
    propertyName: _StencilOp
    propertyType: 2
  - shader: {fileID: 4800000, guid: 80c006b91733f1a4991c49af89321ecd, type: 3}
    shaderName: Mixed Reality Toolkit/Text3DShader
    propertyName: _StencilWriteMask
    propertyType: 2
  - shader: {fileID: 4800000, guid: 80c006b91733f1a4991c49af89321ecd, type: 3}
    shaderName: Mixed Reality Toolkit/Text3DShader
    propertyName: _StencilReadMask
    propertyType: 2
  - shader: {fileID: 4800000, guid: 80c006b91733f1a4991c49af89321ecd, type: 3}
    shaderName: Mixed Reality Toolkit/Text3DShader
    propertyName: _ColorMask
    propertyType: 2
  - shader: {fileID: 4800000, guid: b9a74a6dfafb45b419d9e91a08b9b335, type: 3}
    shaderName: FakePlastic
    propertyName: _Albedo_
    propertyType: 0
  - shader: {fileID: 4800000, guid: b9a74a6dfafb45b419d9e91a08b9b335, type: 3}
    shaderName: FakePlastic
    propertyName: _Specular_
    propertyType: 3
  - shader: {fileID: 4800000, guid: b9a74a6dfafb45b419d9e91a08b9b335, type: 3}
    shaderName: FakePlastic
    propertyName: _Shininess_
    propertyType: 3
  - shader: {fileID: 4800000, guid: b9a74a6dfafb45b419d9e91a08b9b335, type: 3}
    shaderName: FakePlastic
    propertyName: _Vx_Color_Blend_
    propertyType: 3
  - shader: {fileID: 4800000, guid: b9a74a6dfafb45b419d9e91a08b9b335, type: 3}
    shaderName: FakePlastic
    propertyName: _Reflection_
    propertyType: 3
<<<<<<< HEAD
  - shader: {fileID: 46, guid: 0000000000000000f000000000000000, type: 0}
    shaderName: Standard
    propertyName: _ParallaxMap
    propertyType: 4
  - shader: {fileID: 46, guid: 0000000000000000f000000000000000, type: 0}
    shaderName: Standard
    propertyName: _OcclusionStrength
    propertyType: 3
  - shader: {fileID: 46, guid: 0000000000000000f000000000000000, type: 0}
    shaderName: Standard
    propertyName: _OcclusionMap
    propertyType: 4
  - shader: {fileID: 46, guid: 0000000000000000f000000000000000, type: 0}
    shaderName: Standard
    propertyName: _EmissionColor
    propertyType: 0
  - shader: {fileID: 46, guid: 0000000000000000f000000000000000, type: 0}
    shaderName: Standard
    propertyName: _EmissionMap
    propertyType: 4
  - shader: {fileID: 46, guid: 0000000000000000f000000000000000, type: 0}
    shaderName: Standard
    propertyName: _DetailMask
    propertyType: 4
  - shader: {fileID: 46, guid: 0000000000000000f000000000000000, type: 0}
    shaderName: Standard
    propertyName: _DetailAlbedoMap
    propertyType: 4
  - shader: {fileID: 46, guid: 0000000000000000f000000000000000, type: 0}
    shaderName: Standard
    propertyName: _DetailNormalMapScale
    propertyType: 2
  - shader: {fileID: 46, guid: 0000000000000000f000000000000000, type: 0}
    shaderName: Standard
    propertyName: _DetailNormalMap
    propertyType: 4
  - shader: {fileID: 46, guid: 0000000000000000f000000000000000, type: 0}
    shaderName: Standard
    propertyName: _UVSec
    propertyType: 2
  - shader: {fileID: 46, guid: 0000000000000000f000000000000000, type: 0}
    shaderName: Standard
    propertyName: _Mode
    propertyType: 2
  - shader: {fileID: 46, guid: 0000000000000000f000000000000000, type: 0}
    shaderName: Standard
    propertyName: _SrcBlend
    propertyType: 2
  - shader: {fileID: 46, guid: 0000000000000000f000000000000000, type: 0}
    shaderName: Standard
    propertyName: _DstBlend
    propertyType: 2
  - shader: {fileID: 46, guid: 0000000000000000f000000000000000, type: 0}
    shaderName: Standard
    propertyName: _ZWrite
    propertyType: 2
  - shader: {fileID: 10101, guid: 0000000000000000e000000000000000, type: 0}
    shaderName: GUI/Text Shader
    propertyName: _MainTex
    propertyType: 4
  - shader: {fileID: 10101, guid: 0000000000000000e000000000000000, type: 0}
    shaderName: GUI/Text Shader
    propertyName: _Color
    propertyType: 0
  - shader: {fileID: 4800000, guid: b9a74a6dfafb45b419d9e91a08b9b335, type: 3}
    shaderName: FakePlastic
    propertyName: _Albedo_
    propertyType: 0
  - shader: {fileID: 4800000, guid: b9a74a6dfafb45b419d9e91a08b9b335, type: 3}
    shaderName: FakePlastic
    propertyName: _Specular_
    propertyType: 3
  - shader: {fileID: 4800000, guid: b9a74a6dfafb45b419d9e91a08b9b335, type: 3}
    shaderName: FakePlastic
    propertyName: _Shininess_
    propertyType: 3
  - shader: {fileID: 4800000, guid: b9a74a6dfafb45b419d9e91a08b9b335, type: 3}
    shaderName: FakePlastic
    propertyName: _Vx_Color_Blend_
    propertyType: 3
  - shader: {fileID: 4800000, guid: b9a74a6dfafb45b419d9e91a08b9b335, type: 3}
    shaderName: FakePlastic
    propertyName: _Reflection_
    propertyType: 3
=======
>>>>>>> db7621b7
  - shader: {fileID: 4800000, guid: b9a74a6dfafb45b419d9e91a08b9b335, type: 3}
    shaderName: FakePlastic
    propertyName: _Front_Reflect_
    propertyType: 3
  - shader: {fileID: 4800000, guid: b9a74a6dfafb45b419d9e91a08b9b335, type: 3}
    shaderName: FakePlastic
    propertyName: _Edge_Reflect_
    propertyType: 3
  - shader: {fileID: 4800000, guid: b9a74a6dfafb45b419d9e91a08b9b335, type: 3}
    shaderName: FakePlastic
    propertyName: _Power_
    propertyType: 3
  - shader: {fileID: 4800000, guid: b9a74a6dfafb45b419d9e91a08b9b335, type: 3}
    shaderName: FakePlastic
    propertyName: _SSS_Intensity_
    propertyType: 3
  - shader: {fileID: 4800000, guid: b9a74a6dfafb45b419d9e91a08b9b335, type: 3}
    shaderName: FakePlastic
    propertyName: _SSS_Base_Color_
    propertyType: 0
  - shader: {fileID: 4800000, guid: b9a74a6dfafb45b419d9e91a08b9b335, type: 3}
    shaderName: FakePlastic
    propertyName: _SSS_Vx_Color_Mix_
    propertyType: 3
  - shader: {fileID: 4800000, guid: b9a74a6dfafb45b419d9e91a08b9b335, type: 3}
    shaderName: FakePlastic
    propertyName: _Sun_Theta_
    propertyType: 3
  - shader: {fileID: 4800000, guid: b9a74a6dfafb45b419d9e91a08b9b335, type: 3}
    shaderName: FakePlastic
    propertyName: _Sun_Phi_
    propertyType: 3
  - shader: {fileID: 4800000, guid: b9a74a6dfafb45b419d9e91a08b9b335, type: 3}
    shaderName: FakePlastic
    propertyName: _Indirect_Diffuse_
    propertyType: 3
  - shader: {fileID: 4800000, guid: b9a74a6dfafb45b419d9e91a08b9b335, type: 3}
    shaderName: FakePlastic
    propertyName: _Sky_Color_
    propertyType: 0
  - shader: {fileID: 4800000, guid: b9a74a6dfafb45b419d9e91a08b9b335, type: 3}
    shaderName: FakePlastic
    propertyName: _Horizon_Color_
    propertyType: 0
  - shader: {fileID: 4800000, guid: b9a74a6dfafb45b419d9e91a08b9b335, type: 3}
    shaderName: FakePlastic
    propertyName: _Ground_Color_
    propertyType: 0
  - shader: {fileID: 4800000, guid: b9a74a6dfafb45b419d9e91a08b9b335, type: 3}
    shaderName: FakePlastic
    propertyName: _Horizon_Power_
    propertyType: 3
  - shader: {fileID: 4800000, guid: 699133e63a3388c448c034cb3854aeb3, type: 3}
    shaderName: alpha_icon_shader
    propertyName: _TextureSample0
    propertyType: 4
  - shader: {fileID: 4800000, guid: 699133e63a3388c448c034cb3854aeb3, type: 3}
    shaderName: alpha_icon_shader
    propertyName: _AlphaColor
    propertyType: 0
  - shader: {fileID: 4800000, guid: 699133e63a3388c448c034cb3854aeb3, type: 3}
    shaderName: alpha_icon_shader
    propertyName: _AlphaMult
    propertyType: 2
  - shader: {fileID: 4800000, guid: 699133e63a3388c448c034cb3854aeb3, type: 3}
    shaderName: alpha_icon_shader
    propertyName: _texcoord
    propertyType: 4
  - shader: {fileID: 4800000, guid: 699133e63a3388c448c034cb3854aeb3, type: 3}
    shaderName: alpha_icon_shader
    propertyName: __dirty
    propertyType: 2
  - shader: {fileID: 4800000, guid: ab8a8fbb7a4580941bf2d983463a6a05, type: 3}
    shaderName: Rounded_Edge_Thick
    propertyName: _Radius_
    propertyType: 3
  - shader: {fileID: 4800000, guid: ab8a8fbb7a4580941bf2d983463a6a05, type: 3}
    shaderName: Rounded_Edge_Thick
    propertyName: _Line_Width_
    propertyType: 3
  - shader: {fileID: 4800000, guid: ab8a8fbb7a4580941bf2d983463a6a05, type: 3}
    shaderName: Rounded_Edge_Thick
    propertyName: _Filter_Width_
    propertyType: 3
  - shader: {fileID: 4800000, guid: ab8a8fbb7a4580941bf2d983463a6a05, type: 3}
    shaderName: Rounded_Edge_Thick
    propertyName: _Base_Color_
    propertyType: 0
  - shader: {fileID: 4800000, guid: ab8a8fbb7a4580941bf2d983463a6a05, type: 3}
    shaderName: Rounded_Edge_Thick
    propertyName: _Line_Color_
    propertyType: 0
  - shader: {fileID: 4800000, guid: ab8a8fbb7a4580941bf2d983463a6a05, type: 3}
    shaderName: Rounded_Edge_Thick
    propertyName: _Blob_Enable_
    propertyType: 2
  - shader: {fileID: 4800000, guid: ab8a8fbb7a4580941bf2d983463a6a05, type: 3}
    shaderName: Rounded_Edge_Thick
    propertyName: _Blob_Position_
    propertyType: 1
  - shader: {fileID: 4800000, guid: ab8a8fbb7a4580941bf2d983463a6a05, type: 3}
    shaderName: Rounded_Edge_Thick
    propertyName: _Blob_Intensity_
    propertyType: 3
  - shader: {fileID: 4800000, guid: ab8a8fbb7a4580941bf2d983463a6a05, type: 3}
    shaderName: Rounded_Edge_Thick
    propertyName: _Blob_Near_Size_
    propertyType: 3
  - shader: {fileID: 4800000, guid: ab8a8fbb7a4580941bf2d983463a6a05, type: 3}
    shaderName: Rounded_Edge_Thick
    propertyName: _Blob_Far_Size_
    propertyType: 3
  - shader: {fileID: 4800000, guid: ab8a8fbb7a4580941bf2d983463a6a05, type: 3}
    shaderName: Rounded_Edge_Thick
    propertyName: _Blob_Near_Distance_
    propertyType: 3
  - shader: {fileID: 4800000, guid: ab8a8fbb7a4580941bf2d983463a6a05, type: 3}
    shaderName: Rounded_Edge_Thick
    propertyName: _Blob_Far_Distance_
    propertyType: 3
  - shader: {fileID: 4800000, guid: ab8a8fbb7a4580941bf2d983463a6a05, type: 3}
    shaderName: Rounded_Edge_Thick
    propertyName: _Blob_Fade_Length_
    propertyType: 3
  - shader: {fileID: 4800000, guid: ab8a8fbb7a4580941bf2d983463a6a05, type: 3}
    shaderName: Rounded_Edge_Thick
    propertyName: _Blob_Pulse_
    propertyType: 3
  - shader: {fileID: 4800000, guid: ab8a8fbb7a4580941bf2d983463a6a05, type: 3}
    shaderName: Rounded_Edge_Thick
    propertyName: _Blob_Fade_
    propertyType: 3
  - shader: {fileID: 4800000, guid: ab8a8fbb7a4580941bf2d983463a6a05, type: 3}
    shaderName: Rounded_Edge_Thick
    propertyName: _Blob_Pulse_Scalar_
    propertyType: 3
  - shader: {fileID: 4800000, guid: ab8a8fbb7a4580941bf2d983463a6a05, type: 3}
    shaderName: Rounded_Edge_Thick
    propertyName: _Blob_Texture_
    propertyType: 4
  - shader: {fileID: 4800000, guid: ab8a8fbb7a4580941bf2d983463a6a05, type: 3}
    shaderName: Rounded_Edge_Thick
    propertyName: _Blob_Enable_2_
    propertyType: 2
  - shader: {fileID: 4800000, guid: ab8a8fbb7a4580941bf2d983463a6a05, type: 3}
    shaderName: Rounded_Edge_Thick
    propertyName: _Blob_Position_2_
    propertyType: 1
  - shader: {fileID: 4800000, guid: ab8a8fbb7a4580941bf2d983463a6a05, type: 3}
    shaderName: Rounded_Edge_Thick
    propertyName: _Blob_Near_Size_2_
    propertyType: 3
  - shader: {fileID: 4800000, guid: ab8a8fbb7a4580941bf2d983463a6a05, type: 3}
    shaderName: Rounded_Edge_Thick
    propertyName: _Blob_Pulse_2_
    propertyType: 3
  - shader: {fileID: 4800000, guid: ab8a8fbb7a4580941bf2d983463a6a05, type: 3}
    shaderName: Rounded_Edge_Thick
    propertyName: _Blob_Fade_2_
    propertyType: 3
  - shader: {fileID: 4800000, guid: ab8a8fbb7a4580941bf2d983463a6a05, type: 3}
    shaderName: Rounded_Edge_Thick
    propertyName: _Draw_
    propertyType: 3
  - shader: {fileID: 4800000, guid: ab8a8fbb7a4580941bf2d983463a6a05, type: 3}
    shaderName: Rounded_Edge_Thick
    propertyName: _Draw_Fuzz_
    propertyType: 3
  - shader: {fileID: 4800000, guid: ab8a8fbb7a4580941bf2d983463a6a05, type: 3}
    shaderName: Rounded_Edge_Thick
    propertyName: _Draw_Start_
    propertyType: 3
  - shader: {fileID: 4800000, guid: ab8a8fbb7a4580941bf2d983463a6a05, type: 3}
    shaderName: Rounded_Edge_Thick
    propertyName: _Rate_
    propertyType: 3
  - shader: {fileID: 4800000, guid: ab8a8fbb7a4580941bf2d983463a6a05, type: 3}
    shaderName: Rounded_Edge_Thick
    propertyName: _Highlight_Color_
    propertyType: 0
  - shader: {fileID: 4800000, guid: ab8a8fbb7a4580941bf2d983463a6a05, type: 3}
    shaderName: Rounded_Edge_Thick
    propertyName: _Highlight_Width_
    propertyType: 3
  - shader: {fileID: 4800000, guid: ab8a8fbb7a4580941bf2d983463a6a05, type: 3}
    shaderName: Rounded_Edge_Thick
    propertyName: _Highlight_Transform_
    propertyType: 1
  - shader: {fileID: 4800000, guid: ab8a8fbb7a4580941bf2d983463a6a05, type: 3}
    shaderName: Rounded_Edge_Thick
    propertyName: _Iridescence_Intensity_
    propertyType: 3
  - shader: {fileID: 4800000, guid: ab8a8fbb7a4580941bf2d983463a6a05, type: 3}
    shaderName: Rounded_Edge_Thick
    propertyName: _Iridescence_Ramp_
    propertyType: 4
  - shader: {fileID: 4800000, guid: ab8a8fbb7a4580941bf2d983463a6a05, type: 3}
    shaderName: Rounded_Edge_Thick
    propertyName: _Left_X0_
    propertyType: 3
  - shader: {fileID: 4800000, guid: ab8a8fbb7a4580941bf2d983463a6a05, type: 3}
    shaderName: Rounded_Edge_Thick
    propertyName: _Left_X1_
    propertyType: 3
  - shader: {fileID: 4800000, guid: ab8a8fbb7a4580941bf2d983463a6a05, type: 3}
    shaderName: Rounded_Edge_Thick
    propertyName: _Right_X0_
    propertyType: 3
  - shader: {fileID: 4800000, guid: ab8a8fbb7a4580941bf2d983463a6a05, type: 3}
    shaderName: Rounded_Edge_Thick
    propertyName: _Right_X1_
    propertyType: 3
  - shader: {fileID: 4800000, guid: ab8a8fbb7a4580941bf2d983463a6a05, type: 3}
    shaderName: Rounded_Edge_Thick
    propertyName: _Angle_
    propertyType: 3
  - shader: {fileID: 4800000, guid: ab8a8fbb7a4580941bf2d983463a6a05, type: 3}
    shaderName: Rounded_Edge_Thick
    propertyName: _Fade_Out_
    propertyType: 3
  - shader: {fileID: 4800000, guid: ab8a8fbb7a4580941bf2d983463a6a05, type: 3}
    shaderName: Rounded_Edge_Thick
    propertyName: _Smooth_Edges_
    propertyType: 2
  - shader: {fileID: 4800000, guid: ab8a8fbb7a4580941bf2d983463a6a05, type: 3}
    shaderName: Rounded_Edge_Thick
    propertyName: Use_Global_Left_Index
    propertyType: 2
  - shader: {fileID: 4800000, guid: ab8a8fbb7a4580941bf2d983463a6a05, type: 3}
    shaderName: Rounded_Edge_Thick
    propertyName: Use_Global_Right_Index
    propertyType: 2
  - shader: {fileID: 4800000, guid: 713bac42f937fad4da6ed48657c681c8, type: 3}
    shaderName: Mixed Reality Toolkit/FingerTipCursor
    propertyName: _Proximity_Distance_
    propertyType: 3
  - shader: {fileID: 4800000, guid: 713bac42f937fad4da6ed48657c681c8, type: 3}
    shaderName: Mixed Reality Toolkit/FingerTipCursor
    propertyName: _Fade_Near_Distance_
    propertyType: 3
  - shader: {fileID: 4800000, guid: 713bac42f937fad4da6ed48657c681c8, type: 3}
    shaderName: Mixed Reality Toolkit/FingerTipCursor
    propertyName: _Fade_Far_Distance_
    propertyType: 3
  - shader: {fileID: 4800000, guid: 713bac42f937fad4da6ed48657c681c8, type: 3}
    shaderName: Mixed Reality Toolkit/FingerTipCursor
    propertyName: _Shrink_Start_Distance_
    propertyType: 3
  - shader: {fileID: 4800000, guid: 713bac42f937fad4da6ed48657c681c8, type: 3}
    shaderName: Mixed Reality Toolkit/FingerTipCursor
    propertyName: _Near_Radius_Fraction_
    propertyType: 3
  - shader: {fileID: 4800000, guid: 713bac42f937fad4da6ed48657c681c8, type: 3}
    shaderName: Mixed Reality Toolkit/FingerTipCursor
    propertyName: _Far_Center_Fraction_
    propertyType: 3
  - shader: {fileID: 4800000, guid: 713bac42f937fad4da6ed48657c681c8, type: 3}
    shaderName: Mixed Reality Toolkit/FingerTipCursor
    propertyName: _Near_Center_Fraction_
    propertyType: 3
  - shader: {fileID: 4800000, guid: 713bac42f937fad4da6ed48657c681c8, type: 3}
    shaderName: Mixed Reality Toolkit/FingerTipCursor
    propertyName: _Thickness_
    propertyType: 3
  - shader: {fileID: 4800000, guid: 713bac42f937fad4da6ed48657c681c8, type: 3}
    shaderName: Mixed Reality Toolkit/FingerTipCursor
    propertyName: _Rise_Start_
    propertyType: 3
  - shader: {fileID: 4800000, guid: 713bac42f937fad4da6ed48657c681c8, type: 3}
    shaderName: Mixed Reality Toolkit/FingerTipCursor
    propertyName: _Rise_End_
    propertyType: 3
  - shader: {fileID: 4800000, guid: 713bac42f937fad4da6ed48657c681c8, type: 3}
    shaderName: Mixed Reality Toolkit/FingerTipCursor
    propertyName: _Fall_Start_
    propertyType: 3
  - shader: {fileID: 4800000, guid: 713bac42f937fad4da6ed48657c681c8, type: 3}
    shaderName: Mixed Reality Toolkit/FingerTipCursor
    propertyName: _Fall_End_
    propertyType: 3
  - shader: {fileID: 4800000, guid: 713bac42f937fad4da6ed48657c681c8, type: 3}
    shaderName: Mixed Reality Toolkit/FingerTipCursor
    propertyName: _Start_Fall_Fade_
    propertyType: 3
  - shader: {fileID: 4800000, guid: 713bac42f937fad4da6ed48657c681c8, type: 3}
    shaderName: Mixed Reality Toolkit/FingerTipCursor
    propertyName: _Edge_Color_
    propertyType: 0
  - shader: {fileID: 4800000, guid: 713bac42f937fad4da6ed48657c681c8, type: 3}
    shaderName: Mixed Reality Toolkit/FingerTipCursor
    propertyName: _Base_Color_
    propertyType: 0
<<<<<<< HEAD
=======
  - shader: {fileID: 4800000, guid: 68e6db2ebdc24f95958faec2be5558d6, type: 3}
    shaderName: TextMeshPro/Distance Field
    propertyName: _GlowOffset
    propertyType: 3
  - shader: {fileID: 4800000, guid: 68e6db2ebdc24f95958faec2be5558d6, type: 3}
    shaderName: TextMeshPro/Distance Field
    propertyName: _GlowInner
    propertyType: 3
  - shader: {fileID: 4800000, guid: 68e6db2ebdc24f95958faec2be5558d6, type: 3}
    shaderName: TextMeshPro/Distance Field
    propertyName: _GlowOuter
    propertyType: 3
  - shader: {fileID: 4800000, guid: 68e6db2ebdc24f95958faec2be5558d6, type: 3}
    shaderName: TextMeshPro/Distance Field
    propertyName: _GlowPower
    propertyType: 3
  - shader: {fileID: 4800000, guid: 68e6db2ebdc24f95958faec2be5558d6, type: 3}
    shaderName: TextMeshPro/Distance Field
    propertyName: _WeightNormal
    propertyType: 2
  - shader: {fileID: 4800000, guid: 68e6db2ebdc24f95958faec2be5558d6, type: 3}
    shaderName: TextMeshPro/Distance Field
    propertyName: _WeightBold
    propertyType: 2
  - shader: {fileID: 4800000, guid: 68e6db2ebdc24f95958faec2be5558d6, type: 3}
    shaderName: TextMeshPro/Distance Field
    propertyName: _ShaderFlags
    propertyType: 2
  - shader: {fileID: 4800000, guid: 68e6db2ebdc24f95958faec2be5558d6, type: 3}
    shaderName: TextMeshPro/Distance Field
    propertyName: _ScaleRatioA
    propertyType: 2
  - shader: {fileID: 4800000, guid: 68e6db2ebdc24f95958faec2be5558d6, type: 3}
    shaderName: TextMeshPro/Distance Field
    propertyName: _ScaleRatioB
    propertyType: 2
  - shader: {fileID: 4800000, guid: 68e6db2ebdc24f95958faec2be5558d6, type: 3}
    shaderName: TextMeshPro/Distance Field
    propertyName: _ScaleRatioC
    propertyType: 2
  - shader: {fileID: 4800000, guid: 68e6db2ebdc24f95958faec2be5558d6, type: 3}
    shaderName: TextMeshPro/Distance Field
    propertyName: _MainTex
    propertyType: 4
  - shader: {fileID: 4800000, guid: 68e6db2ebdc24f95958faec2be5558d6, type: 3}
    shaderName: TextMeshPro/Distance Field
    propertyName: _TextureWidth
    propertyType: 2
  - shader: {fileID: 4800000, guid: 68e6db2ebdc24f95958faec2be5558d6, type: 3}
    shaderName: TextMeshPro/Distance Field
    propertyName: _TextureHeight
    propertyType: 2
  - shader: {fileID: 4800000, guid: 68e6db2ebdc24f95958faec2be5558d6, type: 3}
    shaderName: TextMeshPro/Distance Field
    propertyName: _GradientScale
    propertyType: 2
  - shader: {fileID: 4800000, guid: 68e6db2ebdc24f95958faec2be5558d6, type: 3}
    shaderName: TextMeshPro/Distance Field
    propertyName: _ScaleX
    propertyType: 2
  - shader: {fileID: 4800000, guid: 68e6db2ebdc24f95958faec2be5558d6, type: 3}
    shaderName: TextMeshPro/Distance Field
    propertyName: _ScaleY
    propertyType: 2
  - shader: {fileID: 4800000, guid: 68e6db2ebdc24f95958faec2be5558d6, type: 3}
    shaderName: TextMeshPro/Distance Field
    propertyName: _PerspectiveFilter
    propertyType: 3
  - shader: {fileID: 4800000, guid: 68e6db2ebdc24f95958faec2be5558d6, type: 3}
    shaderName: TextMeshPro/Distance Field
    propertyName: _VertexOffsetX
    propertyType: 2
  - shader: {fileID: 4800000, guid: 68e6db2ebdc24f95958faec2be5558d6, type: 3}
    shaderName: TextMeshPro/Distance Field
    propertyName: _VertexOffsetY
    propertyType: 2
  - shader: {fileID: 4800000, guid: 68e6db2ebdc24f95958faec2be5558d6, type: 3}
    shaderName: TextMeshPro/Distance Field
    propertyName: _MaskCoord
    propertyType: 1
  - shader: {fileID: 4800000, guid: 68e6db2ebdc24f95958faec2be5558d6, type: 3}
    shaderName: TextMeshPro/Distance Field
    propertyName: _ClipRect
    propertyType: 1
  - shader: {fileID: 4800000, guid: 68e6db2ebdc24f95958faec2be5558d6, type: 3}
    shaderName: TextMeshPro/Distance Field
    propertyName: _MaskSoftnessX
    propertyType: 2
  - shader: {fileID: 4800000, guid: 68e6db2ebdc24f95958faec2be5558d6, type: 3}
    shaderName: TextMeshPro/Distance Field
    propertyName: _MaskSoftnessY
    propertyType: 2
  - shader: {fileID: 4800000, guid: 68e6db2ebdc24f95958faec2be5558d6, type: 3}
    shaderName: TextMeshPro/Distance Field
    propertyName: _StencilComp
    propertyType: 2
  - shader: {fileID: 4800000, guid: 68e6db2ebdc24f95958faec2be5558d6, type: 3}
    shaderName: TextMeshPro/Distance Field
    propertyName: _Stencil
    propertyType: 2
  - shader: {fileID: 4800000, guid: 68e6db2ebdc24f95958faec2be5558d6, type: 3}
    shaderName: TextMeshPro/Distance Field
    propertyName: _StencilOp
    propertyType: 2
  - shader: {fileID: 4800000, guid: 68e6db2ebdc24f95958faec2be5558d6, type: 3}
    shaderName: TextMeshPro/Distance Field
    propertyName: _StencilWriteMask
    propertyType: 2
  - shader: {fileID: 4800000, guid: 68e6db2ebdc24f95958faec2be5558d6, type: 3}
    shaderName: TextMeshPro/Distance Field
    propertyName: _StencilReadMask
    propertyType: 2
  - shader: {fileID: 4800000, guid: 68e6db2ebdc24f95958faec2be5558d6, type: 3}
    shaderName: TextMeshPro/Distance Field
    propertyName: _ColorMask
    propertyType: 2
  - shader: {fileID: 4800000, guid: 713bac42f937fad4da6ed48657c681c8, type: 3}
    shaderName: Mixed Reality Toolkit/FingerTipCursor
    propertyName: _Proximity_Distance_
    propertyType: 3
  - shader: {fileID: 4800000, guid: 713bac42f937fad4da6ed48657c681c8, type: 3}
    shaderName: Mixed Reality Toolkit/FingerTipCursor
    propertyName: _Fade_Near_Distance_
    propertyType: 3
  - shader: {fileID: 4800000, guid: 713bac42f937fad4da6ed48657c681c8, type: 3}
    shaderName: Mixed Reality Toolkit/FingerTipCursor
    propertyName: _Fade_Far_Distance_
    propertyType: 3
  - shader: {fileID: 4800000, guid: 713bac42f937fad4da6ed48657c681c8, type: 3}
    shaderName: Mixed Reality Toolkit/FingerTipCursor
    propertyName: _Shrink_Start_Distance_
    propertyType: 3
  - shader: {fileID: 4800000, guid: 713bac42f937fad4da6ed48657c681c8, type: 3}
    shaderName: Mixed Reality Toolkit/FingerTipCursor
    propertyName: _Near_Radius_Fraction_
    propertyType: 3
  - shader: {fileID: 4800000, guid: 713bac42f937fad4da6ed48657c681c8, type: 3}
    shaderName: Mixed Reality Toolkit/FingerTipCursor
    propertyName: _Far_Center_Fraction_
    propertyType: 3
  - shader: {fileID: 4800000, guid: 713bac42f937fad4da6ed48657c681c8, type: 3}
    shaderName: Mixed Reality Toolkit/FingerTipCursor
    propertyName: _Near_Center_Fraction_
    propertyType: 3
  - shader: {fileID: 4800000, guid: 713bac42f937fad4da6ed48657c681c8, type: 3}
    shaderName: Mixed Reality Toolkit/FingerTipCursor
    propertyName: _Thickness_
    propertyType: 3
  - shader: {fileID: 4800000, guid: 713bac42f937fad4da6ed48657c681c8, type: 3}
    shaderName: Mixed Reality Toolkit/FingerTipCursor
    propertyName: _Rise_Start_
    propertyType: 3
  - shader: {fileID: 4800000, guid: 713bac42f937fad4da6ed48657c681c8, type: 3}
    shaderName: Mixed Reality Toolkit/FingerTipCursor
    propertyName: _Rise_End_
    propertyType: 3
  - shader: {fileID: 4800000, guid: 713bac42f937fad4da6ed48657c681c8, type: 3}
    shaderName: Mixed Reality Toolkit/FingerTipCursor
    propertyName: _Fall_Start_
    propertyType: 3
  - shader: {fileID: 4800000, guid: 713bac42f937fad4da6ed48657c681c8, type: 3}
    shaderName: Mixed Reality Toolkit/FingerTipCursor
    propertyName: _Fall_End_
    propertyType: 3
  - shader: {fileID: 4800000, guid: 713bac42f937fad4da6ed48657c681c8, type: 3}
    shaderName: Mixed Reality Toolkit/FingerTipCursor
    propertyName: _Start_Fall_Fade_
    propertyType: 3
  - shader: {fileID: 4800000, guid: 713bac42f937fad4da6ed48657c681c8, type: 3}
    shaderName: Mixed Reality Toolkit/FingerTipCursor
    propertyName: _Edge_Color_
    propertyType: 0
  - shader: {fileID: 4800000, guid: 713bac42f937fad4da6ed48657c681c8, type: 3}
    shaderName: Mixed Reality Toolkit/FingerTipCursor
    propertyName: _Base_Color_
    propertyType: 0
>>>>>>> db7621b7
  - shader: {fileID: 10770, guid: 0000000000000000f000000000000000, type: 0}
    shaderName: UI/Default
    propertyName: _MainTex
    propertyType: 4
  - shader: {fileID: 10770, guid: 0000000000000000f000000000000000, type: 0}
    shaderName: UI/Default
    propertyName: _Color
    propertyType: 0
  - shader: {fileID: 10770, guid: 0000000000000000f000000000000000, type: 0}
    shaderName: UI/Default
    propertyName: _StencilComp
    propertyType: 2
  - shader: {fileID: 10770, guid: 0000000000000000f000000000000000, type: 0}
    shaderName: UI/Default
    propertyName: _Stencil
    propertyType: 2
  - shader: {fileID: 10770, guid: 0000000000000000f000000000000000, type: 0}
    shaderName: UI/Default
    propertyName: _StencilOp
    propertyType: 2
  - shader: {fileID: 10770, guid: 0000000000000000f000000000000000, type: 0}
    shaderName: UI/Default
    propertyName: _StencilWriteMask
    propertyType: 2
  - shader: {fileID: 10770, guid: 0000000000000000f000000000000000, type: 0}
    shaderName: UI/Default
    propertyName: _StencilReadMask
    propertyType: 2
  - shader: {fileID: 10770, guid: 0000000000000000f000000000000000, type: 0}
    shaderName: UI/Default
    propertyName: _ColorMask
    propertyType: 2
  - shader: {fileID: 10770, guid: 0000000000000000f000000000000000, type: 0}
    shaderName: UI/Default
    propertyName: _UseUIAlphaClip
    propertyType: 2
  - shader: {fileID: 4800000, guid: aca12b5bed90b92448a88757df739294, type: 3}
    shaderName: Mixed Reality Toolkit/HandTriangles
    propertyName: _Intensity_
    propertyType: 3
  - shader: {fileID: 4800000, guid: aca12b5bed90b92448a88757df739294, type: 3}
    shaderName: Mixed Reality Toolkit/HandTriangles
    propertyName: _Fill_Color_
    propertyType: 0
  - shader: {fileID: 4800000, guid: aca12b5bed90b92448a88757df739294, type: 3}
    shaderName: Mixed Reality Toolkit/HandTriangles
    propertyName: _Line_Color_
    propertyType: 0
  - shader: {fileID: 4800000, guid: aca12b5bed90b92448a88757df739294, type: 3}
    shaderName: Mixed Reality Toolkit/HandTriangles
    propertyName: USE_ALBEDO_TEXTURE
    propertyType: 2
  - shader: {fileID: 4800000, guid: aca12b5bed90b92448a88757df739294, type: 3}
    shaderName: Mixed Reality Toolkit/HandTriangles
    propertyName: _Color_Map_
    propertyType: 4
  - shader: {fileID: 4800000, guid: aca12b5bed90b92448a88757df739294, type: 3}
    shaderName: Mixed Reality Toolkit/HandTriangles
    propertyName: _Vary_UV_
    propertyType: 3
  - shader: {fileID: 4800000, guid: aca12b5bed90b92448a88757df739294, type: 3}
    shaderName: Mixed Reality Toolkit/HandTriangles
    propertyName: _Vary_Color_
    propertyType: 3
  - shader: {fileID: 4800000, guid: aca12b5bed90b92448a88757df739294, type: 3}
    shaderName: Mixed Reality Toolkit/HandTriangles
    propertyName: _Desaturated_Intensity_
    propertyType: 3
  - shader: {fileID: 4800000, guid: aca12b5bed90b92448a88757df739294, type: 3}
    shaderName: Mixed Reality Toolkit/HandTriangles
    propertyName: _Edge_Width_
    propertyType: 3
  - shader: {fileID: 4800000, guid: aca12b5bed90b92448a88757df739294, type: 3}
    shaderName: Mixed Reality Toolkit/HandTriangles
    propertyName: _Filter_Width_
    propertyType: 3
  - shader: {fileID: 4800000, guid: aca12b5bed90b92448a88757df739294, type: 3}
    shaderName: Mixed Reality Toolkit/HandTriangles
    propertyName: _Pulse_Enabled_
    propertyType: 2
  - shader: {fileID: 4800000, guid: aca12b5bed90b92448a88757df739294, type: 3}
    shaderName: Mixed Reality Toolkit/HandTriangles
    propertyName: _Pulse_
    propertyType: 3
  - shader: {fileID: 4800000, guid: aca12b5bed90b92448a88757df739294, type: 3}
    shaderName: Mixed Reality Toolkit/HandTriangles
    propertyName: _Pulse_Width_
    propertyType: 3
  - shader: {fileID: 4800000, guid: aca12b5bed90b92448a88757df739294, type: 3}
    shaderName: Mixed Reality Toolkit/HandTriangles
    propertyName: _Pulse_Outer_Size_
    propertyType: 3
  - shader: {fileID: 4800000, guid: aca12b5bed90b92448a88757df739294, type: 3}
    shaderName: Mixed Reality Toolkit/HandTriangles
    propertyName: _Pulse_Lead_Fuzz_
    propertyType: 3
  - shader: {fileID: 4800000, guid: aca12b5bed90b92448a88757df739294, type: 3}
    shaderName: Mixed Reality Toolkit/HandTriangles
    propertyName: _Pulse_Tail_Fuzz_
    propertyType: 3
  - shader: {fileID: 4800000, guid: aca12b5bed90b92448a88757df739294, type: 3}
    shaderName: Mixed Reality Toolkit/HandTriangles
    propertyName: _Pulse_Vary_
    propertyType: 3
  - shader: {fileID: 4800000, guid: aca12b5bed90b92448a88757df739294, type: 3}
    shaderName: Mixed Reality Toolkit/HandTriangles
    propertyName: _Pulse_Line_Fuzz_
    propertyType: 3
  - shader: {fileID: 4800000, guid: aca12b5bed90b92448a88757df739294, type: 3}
    shaderName: Mixed Reality Toolkit/HandTriangles
    propertyName: _Pulse_Noise_Frequency_
    propertyType: 3
  - shader: {fileID: 4800000, guid: aca12b5bed90b92448a88757df739294, type: 3}
    shaderName: Mixed Reality Toolkit/HandTriangles
    propertyName: _Pulse_Origin_
    propertyType: 1
  - shader: {fileID: 4800000, guid: aca12b5bed90b92448a88757df739294, type: 3}
    shaderName: Mixed Reality Toolkit/HandTriangles
    propertyName: _Pulse_Color_Width_
    propertyType: 3
  - shader: {fileID: 4800000, guid: aca12b5bed90b92448a88757df739294, type: 3}
    shaderName: Mixed Reality Toolkit/HandTriangles
    propertyName: _Pulse_Amplify_Leading_
    propertyType: 3
  - shader: {fileID: 4800000, guid: aca12b5bed90b92448a88757df739294, type: 3}
    shaderName: Mixed Reality Toolkit/HandTriangles
    propertyName: _Auto_Pulse_
    propertyType: 2
  - shader: {fileID: 4800000, guid: aca12b5bed90b92448a88757df739294, type: 3}
    shaderName: Mixed Reality Toolkit/HandTriangles
    propertyName: _Period_
    propertyType: 2
  - shader: {fileID: 4800000, guid: aca12b5bed90b92448a88757df739294, type: 3}
    shaderName: Mixed Reality Toolkit/HandTriangles
    propertyName: _Line_End_Time_
    propertyType: 3
  - shader: {fileID: 4800000, guid: aca12b5bed90b92448a88757df739294, type: 3}
    shaderName: Mixed Reality Toolkit/HandTriangles
    propertyName: _Fill_Start_Time_
    propertyType: 3
  - shader: {fileID: 4800000, guid: aca12b5bed90b92448a88757df739294, type: 3}
    shaderName: Mixed Reality Toolkit/HandTriangles
    propertyName: _Wrist_Fade_Start_
    propertyType: 3
  - shader: {fileID: 4800000, guid: aca12b5bed90b92448a88757df739294, type: 3}
    shaderName: Mixed Reality Toolkit/HandTriangles
    propertyName: _Wrist_Fade_End_
    propertyType: 3
  - shader: {fileID: 4800000, guid: aca12b5bed90b92448a88757df739294, type: 3}
    shaderName: Mixed Reality Toolkit/HandTriangles
    propertyName: _Flip_V_
    propertyType: 2
  - shader: {fileID: 4800000, guid: aca12b5bed90b92448a88757df739294, type: 3}
    shaderName: Mixed Reality Toolkit/HandTriangles
    propertyName: _Max_Hover_
    propertyType: 3
  - shader: {fileID: 4800000, guid: aca12b5bed90b92448a88757df739294, type: 3}
    shaderName: Mixed Reality Toolkit/HandTriangles
    propertyName: _Max_In_Angle_
    propertyType: 3
  - shader: {fileID: 4800000, guid: aca12b5bed90b92448a88757df739294, type: 3}
    shaderName: Mixed Reality Toolkit/HandTriangles
    propertyName: _Max_Out_Angle_
    propertyType: 3
  - shader: {fileID: 4800000, guid: d199a2ca60343bb49ad9a41ddb45a083, type: 3}
    shaderName: Hidden/Instanced-Colored
    propertyName: _Color
    propertyType: 0
  - shader: {fileID: 4800000, guid: d199a2ca60343bb49ad9a41ddb45a083, type: 3}
    shaderName: Hidden/Instanced-Colored
    propertyName: _ZWrite
    propertyType: 2
  - shader: {fileID: 4800000, guid: d199a2ca60343bb49ad9a41ddb45a083, type: 3}
    shaderName: Hidden/Instanced-Colored
    propertyName: _ZTest
    propertyType: 2
  - shader: {fileID: 4800000, guid: d199a2ca60343bb49ad9a41ddb45a083, type: 3}
    shaderName: Hidden/Instanced-Colored
    propertyName: _Cull
    propertyType: 2
  - shader: {fileID: 4800000, guid: 5c1653eb4e20b76499141de7bc57c063, type: 3}
    shaderName: Mixed Reality Toolkit/Wireframe
    propertyName: _Mode
    propertyType: 2
<<<<<<< HEAD
=======
  - shader: {fileID: 4800000, guid: 5c1653eb4e20b76499141de7bc57c063, type: 3}
    shaderName: Mixed Reality Toolkit/Wireframe
    propertyName: _CustomMode
    propertyType: 2
  - shader: {fileID: 4800000, guid: 5c1653eb4e20b76499141de7bc57c063, type: 3}
    shaderName: Mixed Reality Toolkit/Wireframe
    propertyName: _SrcBlend
    propertyType: 2
  - shader: {fileID: 4800000, guid: 5c1653eb4e20b76499141de7bc57c063, type: 3}
    shaderName: Mixed Reality Toolkit/Wireframe
    propertyName: _DstBlend
    propertyType: 2
  - shader: {fileID: 4800000, guid: 5c1653eb4e20b76499141de7bc57c063, type: 3}
    shaderName: Mixed Reality Toolkit/Wireframe
    propertyName: _BlendOp
    propertyType: 2
  - shader: {fileID: 4800000, guid: 5c1653eb4e20b76499141de7bc57c063, type: 3}
    shaderName: Mixed Reality Toolkit/Wireframe
    propertyName: _ZTest
    propertyType: 2
  - shader: {fileID: 4800000, guid: 5c1653eb4e20b76499141de7bc57c063, type: 3}
    shaderName: Mixed Reality Toolkit/Wireframe
    propertyName: _ZWrite
    propertyType: 2
  - shader: {fileID: 4800000, guid: 5c1653eb4e20b76499141de7bc57c063, type: 3}
    shaderName: Mixed Reality Toolkit/Wireframe
    propertyName: _ZOffsetFactor
    propertyType: 2
  - shader: {fileID: 4800000, guid: 5c1653eb4e20b76499141de7bc57c063, type: 3}
    shaderName: Mixed Reality Toolkit/Wireframe
    propertyName: _ZOffsetUnits
    propertyType: 2
  - shader: {fileID: 4800000, guid: 5c1653eb4e20b76499141de7bc57c063, type: 3}
    shaderName: Mixed Reality Toolkit/Wireframe
    propertyName: _ColorWriteMask
    propertyType: 2
  - shader: {fileID: 4800000, guid: 5c1653eb4e20b76499141de7bc57c063, type: 3}
    shaderName: Mixed Reality Toolkit/Wireframe
    propertyName: _CullMode
    propertyType: 2
  - shader: {fileID: 4800000, guid: 5c1653eb4e20b76499141de7bc57c063, type: 3}
    shaderName: Mixed Reality Toolkit/Wireframe
    propertyName: _RenderQueueOverride
    propertyType: 3
  - shader: {fileID: 4800000, guid: 5c1653eb4e20b76499141de7bc57c063, type: 3}
    shaderName: Mixed Reality Toolkit/Wireframe
    propertyName: _BaseColor
    propertyType: 0
>>>>>>> db7621b7
  - shader: {fileID: 4800000, guid: 5c1653eb4e20b76499141de7bc57c063, type: 3}
    shaderName: Mixed Reality Toolkit/Wireframe
    propertyName: _CustomMode
    propertyType: 2
  - shader: {fileID: 4800000, guid: 5c1653eb4e20b76499141de7bc57c063, type: 3}
    shaderName: Mixed Reality Toolkit/Wireframe
<<<<<<< HEAD
    propertyName: _SrcBlend
    propertyType: 2
  - shader: {fileID: 4800000, guid: 5c1653eb4e20b76499141de7bc57c063, type: 3}
    shaderName: Mixed Reality Toolkit/Wireframe
    propertyName: _DstBlend
    propertyType: 2
  - shader: {fileID: 4800000, guid: 5c1653eb4e20b76499141de7bc57c063, type: 3}
    shaderName: Mixed Reality Toolkit/Wireframe
    propertyName: _BlendOp
    propertyType: 2
  - shader: {fileID: 4800000, guid: 5c1653eb4e20b76499141de7bc57c063, type: 3}
    shaderName: Mixed Reality Toolkit/Wireframe
    propertyName: _ZTest
    propertyType: 2
  - shader: {fileID: 4800000, guid: 5c1653eb4e20b76499141de7bc57c063, type: 3}
    shaderName: Mixed Reality Toolkit/Wireframe
    propertyName: _ZWrite
    propertyType: 2
  - shader: {fileID: 4800000, guid: 5c1653eb4e20b76499141de7bc57c063, type: 3}
    shaderName: Mixed Reality Toolkit/Wireframe
    propertyName: _ZOffsetFactor
    propertyType: 2
  - shader: {fileID: 4800000, guid: 5c1653eb4e20b76499141de7bc57c063, type: 3}
    shaderName: Mixed Reality Toolkit/Wireframe
    propertyName: _ZOffsetUnits
    propertyType: 2
  - shader: {fileID: 4800000, guid: 5c1653eb4e20b76499141de7bc57c063, type: 3}
    shaderName: Mixed Reality Toolkit/Wireframe
    propertyName: _ColorWriteMask
    propertyType: 2
  - shader: {fileID: 4800000, guid: 5c1653eb4e20b76499141de7bc57c063, type: 3}
    shaderName: Mixed Reality Toolkit/Wireframe
    propertyName: _CullMode
    propertyType: 2
  - shader: {fileID: 4800000, guid: 5c1653eb4e20b76499141de7bc57c063, type: 3}
    shaderName: Mixed Reality Toolkit/Wireframe
    propertyName: _RenderQueueOverride
    propertyType: 3
  - shader: {fileID: 4800000, guid: 5c1653eb4e20b76499141de7bc57c063, type: 3}
    shaderName: Mixed Reality Toolkit/Wireframe
    propertyName: _BaseColor
    propertyType: 0
  - shader: {fileID: 4800000, guid: 5c1653eb4e20b76499141de7bc57c063, type: 3}
    shaderName: Mixed Reality Toolkit/Wireframe
    propertyName: _WireColor
    propertyType: 0
  - shader: {fileID: 4800000, guid: 5c1653eb4e20b76499141de7bc57c063, type: 3}
    shaderName: Mixed Reality Toolkit/Wireframe
=======
>>>>>>> db7621b7
    propertyName: _WireThickness
    propertyType: 3
  - shader: {fileID: 4800000, guid: b0afe19eb5a14bd4a804a6dcae920c15, type: 3}
    shaderName: SV/RGBToYUV
    propertyName: _MainTex
    propertyType: 4
  - shader: {fileID: 4800000, guid: b0afe19eb5a14bd4a804a6dcae920c15, type: 3}
    shaderName: SV/RGBToYUV
    propertyName: _Width
    propertyType: 2
  - shader: {fileID: 4800000, guid: b0afe19eb5a14bd4a804a6dcae920c15, type: 3}
    shaderName: SV/RGBToYUV
    propertyName: _Height
    propertyType: 2
  - shader: {fileID: 1, guid: 0000000000000000f000000000000000, type: 0}
    shaderName: Legacy Shaders/Diffuse Fast
    propertyName: _Color
    propertyType: 0
  - shader: {fileID: 1, guid: 0000000000000000f000000000000000, type: 0}
    shaderName: Legacy Shaders/Diffuse Fast
    propertyName: _MainTex
    propertyType: 4
  - shader: {fileID: 4800000, guid: 0fa9e48777047104bb4bb8290d6be951, type: 3}
    shaderName: SV/AlphaBlend
    propertyName: _BackTex
    propertyType: 4
  - shader: {fileID: 4800000, guid: 0fa9e48777047104bb4bb8290d6be951, type: 3}
    shaderName: SV/AlphaBlend
    propertyName: _MainTex
    propertyType: 4
  - shader: {fileID: 4800000, guid: 0fa9e48777047104bb4bb8290d6be951, type: 3}
    shaderName: SV/AlphaBlend
    propertyName: _Alpha
    propertyType: 2
  - shader: {fileID: 4800000, guid: acab126297274c848beb9908fb34d939, type: 3}
    shaderName: SV/Downsample
    propertyName: _MainTex
    propertyType: 4
  - shader: {fileID: 4800000, guid: acab126297274c848beb9908fb34d939, type: 3}
    shaderName: SV/Downsample
    propertyName: _HeightOffset
    propertyType: 2
  - shader: {fileID: 4800000, guid: acab126297274c848beb9908fb34d939, type: 3}
    shaderName: SV/Downsample
    propertyName: _WidthOffset
    propertyType: 2
  - shader: {fileID: 4800000, guid: c8a28ad8c8326d048a8a0af8fa87e004, type: 3}
    shaderName: SV/HoloAlpha
    propertyName: _BackTex
    propertyType: 4
  - shader: {fileID: 4800000, guid: c8a28ad8c8326d048a8a0af8fa87e004, type: 3}
    shaderName: SV/HoloAlpha
    propertyName: _FronTex
    propertyType: 4
  - shader: {fileID: 4800000, guid: c8a28ad8c8326d048a8a0af8fa87e004, type: 3}
    shaderName: SV/HoloAlpha
    propertyName: _Alpha
    propertyType: 2
  - shader: {fileID: 4800000, guid: 941c5282fb189a4488e0e77278feab21, type: 3}
    shaderName: SV/QuadView
    propertyName: _MainTex
    propertyType: 4
  - shader: {fileID: 4800000, guid: 941c5282fb189a4488e0e77278feab21, type: 3}
    shaderName: SV/QuadView
    propertyName: _HologramTex
    propertyType: 4
  - shader: {fileID: 4800000, guid: 941c5282fb189a4488e0e77278feab21, type: 3}
    shaderName: SV/QuadView
    propertyName: _HologramAlphaTex
    propertyType: 4
  - shader: {fileID: 4800000, guid: 941c5282fb189a4488e0e77278feab21, type: 3}
    shaderName: SV/QuadView
    propertyName: _CompositeTex
    propertyType: 4
  - shader: {fileID: 4800000, guid: eea5640f3b88bc740b064fb8e21f7084, type: 3}
    shaderName: SV/YUVToRGB
    propertyName: _MainTex
    propertyType: 4
  - shader: {fileID: 4800000, guid: eea5640f3b88bc740b064fb8e21f7084, type: 3}
    shaderName: SV/YUVToRGB
    propertyName: _Width
    propertyType: 2
  - shader: {fileID: 4800000, guid: eea5640f3b88bc740b064fb8e21f7084, type: 3}
    shaderName: SV/YUVToRGB
    propertyName: _Height
    propertyType: 2
  - shader: {fileID: 4800000, guid: eea5640f3b88bc740b064fb8e21f7084, type: 3}
    shaderName: SV/YUVToRGB
    propertyName: _AlphaScale
    propertyType: 2
  - shader: {fileID: 4800000, guid: bd694db3311e85043ade9f089995566b, type: 3}
    shaderName: SV/RGBToNV12
    propertyName: _MainTex
    propertyType: 4
  - shader: {fileID: 4800000, guid: bd694db3311e85043ade9f089995566b, type: 3}
    shaderName: SV/RGBToNV12
    propertyName: _Width
    propertyType: 2
  - shader: {fileID: 4800000, guid: bd694db3311e85043ade9f089995566b, type: 3}
    shaderName: SV/RGBToNV12
    propertyName: _Height
    propertyType: 2
  - shader: {fileID: 4800000, guid: 85fad1b1898fc6c43b34ef1668215c99, type: 3}
    shaderName: SV/ExtractAlpha
    propertyName: _MainTex
    propertyType: 4
  - shader: {fileID: 4800000, guid: ea4b73caa6ce81141a44be6d0a0c6829, type: 3}
    shaderName: SV/IgnoreAlpha
    propertyName: _MainTex
    propertyType: 4
  - shader: {fileID: 4800000, guid: d205647913a7f2247a941d09358bc180, type: 3}
    shaderName: SV/BGRToRGB
    propertyName: _MainTex
    propertyType: 4
  - shader: {fileID: 4800000, guid: d205647913a7f2247a941d09358bc180, type: 3}
    shaderName: SV/BGRToRGB
    propertyName: _AlphaScale
    propertyType: 2
  - shader: {fileID: 4800000, guid: d205647913a7f2247a941d09358bc180, type: 3}
    shaderName: SV/BGRToRGB
    propertyName: _YFlip
<<<<<<< HEAD
    propertyType: 2
  - shader: {fileID: 4800000, guid: fe393ace9b354375a9cb14cdbbc28be4, type: 3}
    shaderName: TextMeshPro/Mobile/Distance Field
    propertyName: _FaceColor
    propertyType: 0
  - shader: {fileID: 4800000, guid: fe393ace9b354375a9cb14cdbbc28be4, type: 3}
    shaderName: TextMeshPro/Mobile/Distance Field
    propertyName: _FaceDilate
    propertyType: 3
  - shader: {fileID: 4800000, guid: fe393ace9b354375a9cb14cdbbc28be4, type: 3}
    shaderName: TextMeshPro/Mobile/Distance Field
    propertyName: _OutlineColor
    propertyType: 0
  - shader: {fileID: 4800000, guid: fe393ace9b354375a9cb14cdbbc28be4, type: 3}
    shaderName: TextMeshPro/Mobile/Distance Field
    propertyName: _OutlineWidth
    propertyType: 3
  - shader: {fileID: 4800000, guid: fe393ace9b354375a9cb14cdbbc28be4, type: 3}
    shaderName: TextMeshPro/Mobile/Distance Field
    propertyName: _OutlineSoftness
    propertyType: 3
  - shader: {fileID: 4800000, guid: fe393ace9b354375a9cb14cdbbc28be4, type: 3}
    shaderName: TextMeshPro/Mobile/Distance Field
    propertyName: _UnderlayColor
    propertyType: 0
  - shader: {fileID: 4800000, guid: fe393ace9b354375a9cb14cdbbc28be4, type: 3}
    shaderName: TextMeshPro/Mobile/Distance Field
    propertyName: _UnderlayOffsetX
    propertyType: 3
  - shader: {fileID: 4800000, guid: fe393ace9b354375a9cb14cdbbc28be4, type: 3}
    shaderName: TextMeshPro/Mobile/Distance Field
    propertyName: _UnderlayOffsetY
    propertyType: 3
  - shader: {fileID: 4800000, guid: fe393ace9b354375a9cb14cdbbc28be4, type: 3}
    shaderName: TextMeshPro/Mobile/Distance Field
    propertyName: _UnderlayDilate
    propertyType: 3
  - shader: {fileID: 4800000, guid: fe393ace9b354375a9cb14cdbbc28be4, type: 3}
    shaderName: TextMeshPro/Mobile/Distance Field
    propertyName: _UnderlaySoftness
    propertyType: 3
  - shader: {fileID: 4800000, guid: fe393ace9b354375a9cb14cdbbc28be4, type: 3}
    shaderName: TextMeshPro/Mobile/Distance Field
    propertyName: _WeightNormal
    propertyType: 2
  - shader: {fileID: 4800000, guid: fe393ace9b354375a9cb14cdbbc28be4, type: 3}
    shaderName: TextMeshPro/Mobile/Distance Field
    propertyName: _WeightBold
    propertyType: 2
  - shader: {fileID: 4800000, guid: fe393ace9b354375a9cb14cdbbc28be4, type: 3}
    shaderName: TextMeshPro/Mobile/Distance Field
    propertyName: _ShaderFlags
    propertyType: 2
  - shader: {fileID: 4800000, guid: fe393ace9b354375a9cb14cdbbc28be4, type: 3}
    shaderName: TextMeshPro/Mobile/Distance Field
    propertyName: _ScaleRatioA
    propertyType: 2
  - shader: {fileID: 4800000, guid: fe393ace9b354375a9cb14cdbbc28be4, type: 3}
    shaderName: TextMeshPro/Mobile/Distance Field
    propertyName: _ScaleRatioB
    propertyType: 2
  - shader: {fileID: 4800000, guid: fe393ace9b354375a9cb14cdbbc28be4, type: 3}
    shaderName: TextMeshPro/Mobile/Distance Field
    propertyName: _ScaleRatioC
    propertyType: 2
  - shader: {fileID: 4800000, guid: fe393ace9b354375a9cb14cdbbc28be4, type: 3}
    shaderName: TextMeshPro/Mobile/Distance Field
    propertyName: _MainTex
    propertyType: 4
  - shader: {fileID: 4800000, guid: fe393ace9b354375a9cb14cdbbc28be4, type: 3}
    shaderName: TextMeshPro/Mobile/Distance Field
    propertyName: _TextureWidth
    propertyType: 2
  - shader: {fileID: 4800000, guid: fe393ace9b354375a9cb14cdbbc28be4, type: 3}
    shaderName: TextMeshPro/Mobile/Distance Field
    propertyName: _TextureHeight
    propertyType: 2
  - shader: {fileID: 4800000, guid: fe393ace9b354375a9cb14cdbbc28be4, type: 3}
    shaderName: TextMeshPro/Mobile/Distance Field
    propertyName: _GradientScale
    propertyType: 2
  - shader: {fileID: 4800000, guid: fe393ace9b354375a9cb14cdbbc28be4, type: 3}
    shaderName: TextMeshPro/Mobile/Distance Field
    propertyName: _ScaleX
    propertyType: 2
  - shader: {fileID: 4800000, guid: fe393ace9b354375a9cb14cdbbc28be4, type: 3}
    shaderName: TextMeshPro/Mobile/Distance Field
    propertyName: _ScaleY
    propertyType: 2
  - shader: {fileID: 4800000, guid: fe393ace9b354375a9cb14cdbbc28be4, type: 3}
    shaderName: TextMeshPro/Mobile/Distance Field
    propertyName: _PerspectiveFilter
    propertyType: 3
  - shader: {fileID: 4800000, guid: fe393ace9b354375a9cb14cdbbc28be4, type: 3}
    shaderName: TextMeshPro/Mobile/Distance Field
    propertyName: _VertexOffsetX
    propertyType: 2
  - shader: {fileID: 4800000, guid: fe393ace9b354375a9cb14cdbbc28be4, type: 3}
    shaderName: TextMeshPro/Mobile/Distance Field
    propertyName: _VertexOffsetY
    propertyType: 2
  - shader: {fileID: 4800000, guid: fe393ace9b354375a9cb14cdbbc28be4, type: 3}
    shaderName: TextMeshPro/Mobile/Distance Field
    propertyName: _ClipRect
    propertyType: 1
  - shader: {fileID: 4800000, guid: fe393ace9b354375a9cb14cdbbc28be4, type: 3}
    shaderName: TextMeshPro/Mobile/Distance Field
    propertyName: _MaskSoftnessX
    propertyType: 2
  - shader: {fileID: 4800000, guid: fe393ace9b354375a9cb14cdbbc28be4, type: 3}
    shaderName: TextMeshPro/Mobile/Distance Field
    propertyName: _MaskSoftnessY
    propertyType: 2
  - shader: {fileID: 4800000, guid: fe393ace9b354375a9cb14cdbbc28be4, type: 3}
    shaderName: TextMeshPro/Mobile/Distance Field
    propertyName: _StencilComp
    propertyType: 2
  - shader: {fileID: 4800000, guid: fe393ace9b354375a9cb14cdbbc28be4, type: 3}
    shaderName: TextMeshPro/Mobile/Distance Field
    propertyName: _Stencil
    propertyType: 2
  - shader: {fileID: 4800000, guid: fe393ace9b354375a9cb14cdbbc28be4, type: 3}
    shaderName: TextMeshPro/Mobile/Distance Field
    propertyName: _StencilOp
    propertyType: 2
  - shader: {fileID: 4800000, guid: fe393ace9b354375a9cb14cdbbc28be4, type: 3}
    shaderName: TextMeshPro/Mobile/Distance Field
    propertyName: _StencilWriteMask
    propertyType: 2
  - shader: {fileID: 4800000, guid: fe393ace9b354375a9cb14cdbbc28be4, type: 3}
    shaderName: TextMeshPro/Mobile/Distance Field
    propertyName: _StencilReadMask
    propertyType: 2
  - shader: {fileID: 4800000, guid: fe393ace9b354375a9cb14cdbbc28be4, type: 3}
    shaderName: TextMeshPro/Mobile/Distance Field
    propertyName: _ColorMask
    propertyType: 2
  - shader: {fileID: 4800000, guid: 68e6db2ebdc24f95958faec2be5558d6, type: 3}
    shaderName: TextMeshPro/Distance Field
    propertyName: _FaceTex
    propertyType: 4
  - shader: {fileID: 4800000, guid: 68e6db2ebdc24f95958faec2be5558d6, type: 3}
    shaderName: TextMeshPro/Distance Field
    propertyName: _FaceUVSpeedX
    propertyType: 3
  - shader: {fileID: 4800000, guid: 68e6db2ebdc24f95958faec2be5558d6, type: 3}
    shaderName: TextMeshPro/Distance Field
    propertyName: _FaceUVSpeedY
    propertyType: 3
  - shader: {fileID: 4800000, guid: 68e6db2ebdc24f95958faec2be5558d6, type: 3}
    shaderName: TextMeshPro/Distance Field
    propertyName: _FaceColor
    propertyType: 0
  - shader: {fileID: 4800000, guid: 68e6db2ebdc24f95958faec2be5558d6, type: 3}
    shaderName: TextMeshPro/Distance Field
    propertyName: _FaceDilate
    propertyType: 3
  - shader: {fileID: 4800000, guid: 68e6db2ebdc24f95958faec2be5558d6, type: 3}
    shaderName: TextMeshPro/Distance Field
    propertyName: _OutlineColor
    propertyType: 0
  - shader: {fileID: 4800000, guid: 68e6db2ebdc24f95958faec2be5558d6, type: 3}
    shaderName: TextMeshPro/Distance Field
    propertyName: _OutlineTex
    propertyType: 4
  - shader: {fileID: 4800000, guid: 68e6db2ebdc24f95958faec2be5558d6, type: 3}
    shaderName: TextMeshPro/Distance Field
    propertyName: _OutlineUVSpeedX
    propertyType: 3
  - shader: {fileID: 4800000, guid: 68e6db2ebdc24f95958faec2be5558d6, type: 3}
    shaderName: TextMeshPro/Distance Field
    propertyName: _OutlineUVSpeedY
    propertyType: 3
  - shader: {fileID: 4800000, guid: 68e6db2ebdc24f95958faec2be5558d6, type: 3}
    shaderName: TextMeshPro/Distance Field
    propertyName: _OutlineWidth
    propertyType: 3
  - shader: {fileID: 4800000, guid: 68e6db2ebdc24f95958faec2be5558d6, type: 3}
    shaderName: TextMeshPro/Distance Field
    propertyName: _OutlineSoftness
    propertyType: 3
  - shader: {fileID: 4800000, guid: 68e6db2ebdc24f95958faec2be5558d6, type: 3}
    shaderName: TextMeshPro/Distance Field
    propertyName: _Bevel
    propertyType: 3
  - shader: {fileID: 4800000, guid: 68e6db2ebdc24f95958faec2be5558d6, type: 3}
    shaderName: TextMeshPro/Distance Field
    propertyName: _BevelOffset
    propertyType: 3
  - shader: {fileID: 4800000, guid: 68e6db2ebdc24f95958faec2be5558d6, type: 3}
    shaderName: TextMeshPro/Distance Field
    propertyName: _BevelWidth
    propertyType: 3
  - shader: {fileID: 4800000, guid: 68e6db2ebdc24f95958faec2be5558d6, type: 3}
    shaderName: TextMeshPro/Distance Field
    propertyName: _BevelClamp
    propertyType: 3
  - shader: {fileID: 4800000, guid: 68e6db2ebdc24f95958faec2be5558d6, type: 3}
    shaderName: TextMeshPro/Distance Field
    propertyName: _BevelRoundness
    propertyType: 3
  - shader: {fileID: 4800000, guid: 68e6db2ebdc24f95958faec2be5558d6, type: 3}
    shaderName: TextMeshPro/Distance Field
    propertyName: _LightAngle
    propertyType: 3
  - shader: {fileID: 4800000, guid: 68e6db2ebdc24f95958faec2be5558d6, type: 3}
    shaderName: TextMeshPro/Distance Field
    propertyName: _SpecularColor
    propertyType: 0
  - shader: {fileID: 4800000, guid: 68e6db2ebdc24f95958faec2be5558d6, type: 3}
    shaderName: TextMeshPro/Distance Field
    propertyName: _SpecularPower
    propertyType: 3
  - shader: {fileID: 4800000, guid: 68e6db2ebdc24f95958faec2be5558d6, type: 3}
    shaderName: TextMeshPro/Distance Field
    propertyName: _Reflectivity
    propertyType: 3
  - shader: {fileID: 4800000, guid: 68e6db2ebdc24f95958faec2be5558d6, type: 3}
    shaderName: TextMeshPro/Distance Field
    propertyName: _Diffuse
    propertyType: 3
  - shader: {fileID: 4800000, guid: 68e6db2ebdc24f95958faec2be5558d6, type: 3}
    shaderName: TextMeshPro/Distance Field
    propertyName: _Ambient
    propertyType: 3
  - shader: {fileID: 4800000, guid: 68e6db2ebdc24f95958faec2be5558d6, type: 3}
    shaderName: TextMeshPro/Distance Field
    propertyName: _BumpMap
    propertyType: 4
  - shader: {fileID: 4800000, guid: 68e6db2ebdc24f95958faec2be5558d6, type: 3}
    shaderName: TextMeshPro/Distance Field
    propertyName: _BumpOutline
    propertyType: 3
  - shader: {fileID: 4800000, guid: 68e6db2ebdc24f95958faec2be5558d6, type: 3}
    shaderName: TextMeshPro/Distance Field
    propertyName: _BumpFace
    propertyType: 3
  - shader: {fileID: 4800000, guid: 68e6db2ebdc24f95958faec2be5558d6, type: 3}
    shaderName: TextMeshPro/Distance Field
    propertyName: _ReflectFaceColor
    propertyType: 0
  - shader: {fileID: 4800000, guid: 68e6db2ebdc24f95958faec2be5558d6, type: 3}
    shaderName: TextMeshPro/Distance Field
    propertyName: _ReflectOutlineColor
    propertyType: 0
  - shader: {fileID: 4800000, guid: 68e6db2ebdc24f95958faec2be5558d6, type: 3}
    shaderName: TextMeshPro/Distance Field
    propertyName: _Cube
    propertyType: 4
  - shader: {fileID: 4800000, guid: 68e6db2ebdc24f95958faec2be5558d6, type: 3}
    shaderName: TextMeshPro/Distance Field
    propertyName: _EnvMatrixRotation
    propertyType: 1
  - shader: {fileID: 4800000, guid: 68e6db2ebdc24f95958faec2be5558d6, type: 3}
    shaderName: TextMeshPro/Distance Field
    propertyName: _UnderlayColor
    propertyType: 0
  - shader: {fileID: 4800000, guid: 68e6db2ebdc24f95958faec2be5558d6, type: 3}
    shaderName: TextMeshPro/Distance Field
    propertyName: _UnderlayOffsetX
    propertyType: 3
  - shader: {fileID: 4800000, guid: 68e6db2ebdc24f95958faec2be5558d6, type: 3}
    shaderName: TextMeshPro/Distance Field
    propertyName: _UnderlayOffsetY
    propertyType: 3
  - shader: {fileID: 4800000, guid: 68e6db2ebdc24f95958faec2be5558d6, type: 3}
    shaderName: TextMeshPro/Distance Field
    propertyName: _UnderlayDilate
    propertyType: 3
  - shader: {fileID: 4800000, guid: 68e6db2ebdc24f95958faec2be5558d6, type: 3}
    shaderName: TextMeshPro/Distance Field
    propertyName: _UnderlaySoftness
    propertyType: 3
  - shader: {fileID: 4800000, guid: 68e6db2ebdc24f95958faec2be5558d6, type: 3}
    shaderName: TextMeshPro/Distance Field
    propertyName: _GlowColor
    propertyType: 0
  - shader: {fileID: 4800000, guid: 68e6db2ebdc24f95958faec2be5558d6, type: 3}
    shaderName: TextMeshPro/Distance Field
    propertyName: _GlowOffset
    propertyType: 3
  - shader: {fileID: 4800000, guid: 68e6db2ebdc24f95958faec2be5558d6, type: 3}
    shaderName: TextMeshPro/Distance Field
    propertyName: _GlowInner
    propertyType: 3
  - shader: {fileID: 4800000, guid: 68e6db2ebdc24f95958faec2be5558d6, type: 3}
    shaderName: TextMeshPro/Distance Field
    propertyName: _GlowOuter
    propertyType: 3
  - shader: {fileID: 4800000, guid: 68e6db2ebdc24f95958faec2be5558d6, type: 3}
    shaderName: TextMeshPro/Distance Field
    propertyName: _GlowPower
    propertyType: 3
  - shader: {fileID: 4800000, guid: 68e6db2ebdc24f95958faec2be5558d6, type: 3}
    shaderName: TextMeshPro/Distance Field
    propertyName: _WeightNormal
    propertyType: 2
  - shader: {fileID: 4800000, guid: 68e6db2ebdc24f95958faec2be5558d6, type: 3}
    shaderName: TextMeshPro/Distance Field
    propertyName: _WeightBold
    propertyType: 2
  - shader: {fileID: 4800000, guid: 68e6db2ebdc24f95958faec2be5558d6, type: 3}
    shaderName: TextMeshPro/Distance Field
    propertyName: _ShaderFlags
    propertyType: 2
  - shader: {fileID: 4800000, guid: 68e6db2ebdc24f95958faec2be5558d6, type: 3}
    shaderName: TextMeshPro/Distance Field
    propertyName: _ScaleRatioA
    propertyType: 2
  - shader: {fileID: 4800000, guid: 68e6db2ebdc24f95958faec2be5558d6, type: 3}
    shaderName: TextMeshPro/Distance Field
    propertyName: _ScaleRatioB
    propertyType: 2
  - shader: {fileID: 4800000, guid: 68e6db2ebdc24f95958faec2be5558d6, type: 3}
    shaderName: TextMeshPro/Distance Field
    propertyName: _ScaleRatioC
    propertyType: 2
  - shader: {fileID: 4800000, guid: 68e6db2ebdc24f95958faec2be5558d6, type: 3}
    shaderName: TextMeshPro/Distance Field
    propertyName: _MainTex
    propertyType: 4
  - shader: {fileID: 4800000, guid: 68e6db2ebdc24f95958faec2be5558d6, type: 3}
    shaderName: TextMeshPro/Distance Field
    propertyName: _TextureWidth
    propertyType: 2
  - shader: {fileID: 4800000, guid: 68e6db2ebdc24f95958faec2be5558d6, type: 3}
    shaderName: TextMeshPro/Distance Field
    propertyName: _TextureHeight
    propertyType: 2
  - shader: {fileID: 4800000, guid: 68e6db2ebdc24f95958faec2be5558d6, type: 3}
    shaderName: TextMeshPro/Distance Field
    propertyName: _GradientScale
    propertyType: 2
  - shader: {fileID: 4800000, guid: 68e6db2ebdc24f95958faec2be5558d6, type: 3}
    shaderName: TextMeshPro/Distance Field
    propertyName: _ScaleX
    propertyType: 2
  - shader: {fileID: 4800000, guid: 68e6db2ebdc24f95958faec2be5558d6, type: 3}
    shaderName: TextMeshPro/Distance Field
    propertyName: _ScaleY
    propertyType: 2
  - shader: {fileID: 4800000, guid: 68e6db2ebdc24f95958faec2be5558d6, type: 3}
    shaderName: TextMeshPro/Distance Field
    propertyName: _PerspectiveFilter
    propertyType: 3
  - shader: {fileID: 4800000, guid: 68e6db2ebdc24f95958faec2be5558d6, type: 3}
    shaderName: TextMeshPro/Distance Field
    propertyName: _VertexOffsetX
    propertyType: 2
  - shader: {fileID: 4800000, guid: 68e6db2ebdc24f95958faec2be5558d6, type: 3}
    shaderName: TextMeshPro/Distance Field
    propertyName: _VertexOffsetY
    propertyType: 2
  - shader: {fileID: 4800000, guid: 68e6db2ebdc24f95958faec2be5558d6, type: 3}
    shaderName: TextMeshPro/Distance Field
    propertyName: _MaskCoord
    propertyType: 1
  - shader: {fileID: 4800000, guid: 68e6db2ebdc24f95958faec2be5558d6, type: 3}
    shaderName: TextMeshPro/Distance Field
    propertyName: _ClipRect
    propertyType: 1
  - shader: {fileID: 4800000, guid: 68e6db2ebdc24f95958faec2be5558d6, type: 3}
    shaderName: TextMeshPro/Distance Field
    propertyName: _MaskSoftnessX
    propertyType: 2
  - shader: {fileID: 4800000, guid: 68e6db2ebdc24f95958faec2be5558d6, type: 3}
    shaderName: TextMeshPro/Distance Field
    propertyName: _MaskSoftnessY
    propertyType: 2
  - shader: {fileID: 4800000, guid: 68e6db2ebdc24f95958faec2be5558d6, type: 3}
    shaderName: TextMeshPro/Distance Field
    propertyName: _StencilComp
    propertyType: 2
  - shader: {fileID: 4800000, guid: 68e6db2ebdc24f95958faec2be5558d6, type: 3}
    shaderName: TextMeshPro/Distance Field
    propertyName: _Stencil
    propertyType: 2
  - shader: {fileID: 4800000, guid: 68e6db2ebdc24f95958faec2be5558d6, type: 3}
    shaderName: TextMeshPro/Distance Field
    propertyName: _StencilOp
    propertyType: 2
  - shader: {fileID: 4800000, guid: 68e6db2ebdc24f95958faec2be5558d6, type: 3}
    shaderName: TextMeshPro/Distance Field
    propertyName: _StencilWriteMask
    propertyType: 2
  - shader: {fileID: 4800000, guid: 68e6db2ebdc24f95958faec2be5558d6, type: 3}
    shaderName: TextMeshPro/Distance Field
    propertyName: _StencilReadMask
    propertyType: 2
  - shader: {fileID: 4800000, guid: 68e6db2ebdc24f95958faec2be5558d6, type: 3}
    shaderName: TextMeshPro/Distance Field
    propertyName: _ColorMask
    propertyType: 2
  - shader: {fileID: 4800000, guid: 9d889a88b50cc4d65b025d5068d78df6, type: 3}
    shaderName: ARCore/PointCloud
    propertyName: _Color
    propertyType: 0
  - shader: {fileID: 4800000, guid: 9d889a88b50cc4d65b025d5068d78df6, type: 3}
    shaderName: ARCore/PointCloud
    propertyName: _ScreenWidth
    propertyType: 2
  - shader: {fileID: 4800000, guid: 9d889a88b50cc4d65b025d5068d78df6, type: 3}
    shaderName: ARCore/PointCloud
    propertyName: _ScreenHeight
    propertyType: 2
  - shader: {fileID: 10720, guid: 0000000000000000f000000000000000, type: 0}
    shaderName: Mobile/Particles/Additive
    propertyName: _MainTex
    propertyType: 4
  - shader: {fileID: 45, guid: 0000000000000000f000000000000000, type: 0}
    shaderName: Standard (Specular setup)
    propertyName: _Color
    propertyType: 0
  - shader: {fileID: 45, guid: 0000000000000000f000000000000000, type: 0}
    shaderName: Standard (Specular setup)
    propertyName: _MainTex
    propertyType: 4
  - shader: {fileID: 45, guid: 0000000000000000f000000000000000, type: 0}
    shaderName: Standard (Specular setup)
    propertyName: _Cutoff
    propertyType: 3
  - shader: {fileID: 45, guid: 0000000000000000f000000000000000, type: 0}
    shaderName: Standard (Specular setup)
    propertyName: _Glossiness
    propertyType: 3
  - shader: {fileID: 45, guid: 0000000000000000f000000000000000, type: 0}
    shaderName: Standard (Specular setup)
    propertyName: _GlossMapScale
    propertyType: 3
  - shader: {fileID: 45, guid: 0000000000000000f000000000000000, type: 0}
    shaderName: Standard (Specular setup)
    propertyName: _SmoothnessTextureChannel
    propertyType: 2
  - shader: {fileID: 45, guid: 0000000000000000f000000000000000, type: 0}
    shaderName: Standard (Specular setup)
    propertyName: _SpecColor
    propertyType: 0
  - shader: {fileID: 45, guid: 0000000000000000f000000000000000, type: 0}
    shaderName: Standard (Specular setup)
    propertyName: _SpecGlossMap
    propertyType: 4
  - shader: {fileID: 45, guid: 0000000000000000f000000000000000, type: 0}
    shaderName: Standard (Specular setup)
    propertyName: _SpecularHighlights
    propertyType: 2
  - shader: {fileID: 45, guid: 0000000000000000f000000000000000, type: 0}
    shaderName: Standard (Specular setup)
    propertyName: _GlossyReflections
    propertyType: 2
  - shader: {fileID: 45, guid: 0000000000000000f000000000000000, type: 0}
    shaderName: Standard (Specular setup)
    propertyName: _BumpScale
    propertyType: 2
  - shader: {fileID: 45, guid: 0000000000000000f000000000000000, type: 0}
    shaderName: Standard (Specular setup)
    propertyName: _BumpMap
    propertyType: 4
  - shader: {fileID: 45, guid: 0000000000000000f000000000000000, type: 0}
    shaderName: Standard (Specular setup)
    propertyName: _Parallax
    propertyType: 3
  - shader: {fileID: 45, guid: 0000000000000000f000000000000000, type: 0}
    shaderName: Standard (Specular setup)
    propertyName: _ParallaxMap
    propertyType: 4
  - shader: {fileID: 45, guid: 0000000000000000f000000000000000, type: 0}
    shaderName: Standard (Specular setup)
    propertyName: _OcclusionStrength
    propertyType: 3
  - shader: {fileID: 45, guid: 0000000000000000f000000000000000, type: 0}
    shaderName: Standard (Specular setup)
    propertyName: _OcclusionMap
    propertyType: 4
  - shader: {fileID: 45, guid: 0000000000000000f000000000000000, type: 0}
    shaderName: Standard (Specular setup)
    propertyName: _EmissionColor
    propertyType: 0
  - shader: {fileID: 45, guid: 0000000000000000f000000000000000, type: 0}
    shaderName: Standard (Specular setup)
    propertyName: _EmissionMap
    propertyType: 4
  - shader: {fileID: 45, guid: 0000000000000000f000000000000000, type: 0}
    shaderName: Standard (Specular setup)
    propertyName: _DetailMask
    propertyType: 4
  - shader: {fileID: 45, guid: 0000000000000000f000000000000000, type: 0}
    shaderName: Standard (Specular setup)
    propertyName: _DetailAlbedoMap
    propertyType: 4
  - shader: {fileID: 45, guid: 0000000000000000f000000000000000, type: 0}
    shaderName: Standard (Specular setup)
    propertyName: _DetailNormalMapScale
    propertyType: 2
  - shader: {fileID: 45, guid: 0000000000000000f000000000000000, type: 0}
    shaderName: Standard (Specular setup)
    propertyName: _DetailNormalMap
    propertyType: 4
  - shader: {fileID: 45, guid: 0000000000000000f000000000000000, type: 0}
    shaderName: Standard (Specular setup)
    propertyName: _UVSec
    propertyType: 2
  - shader: {fileID: 45, guid: 0000000000000000f000000000000000, type: 0}
    shaderName: Standard (Specular setup)
    propertyName: _Mode
    propertyType: 2
  - shader: {fileID: 45, guid: 0000000000000000f000000000000000, type: 0}
    shaderName: Standard (Specular setup)
    propertyName: _SrcBlend
    propertyType: 2
  - shader: {fileID: 45, guid: 0000000000000000f000000000000000, type: 0}
    shaderName: Standard (Specular setup)
    propertyName: _DstBlend
    propertyType: 2
  - shader: {fileID: 45, guid: 0000000000000000f000000000000000, type: 0}
    shaderName: Standard (Specular setup)
    propertyName: _ZWrite
    propertyType: 2
  - shader: {fileID: 10721, guid: 0000000000000000f000000000000000, type: 0}
    shaderName: Mobile/Particles/Alpha Blended
    propertyName: _MainTex
    propertyType: 4
  - shader: {fileID: 200, guid: 0000000000000000f000000000000000, type: 0}
    shaderName: Legacy Shaders/Particles/Additive
    propertyName: _TintColor
    propertyType: 0
  - shader: {fileID: 200, guid: 0000000000000000f000000000000000, type: 0}
    shaderName: Legacy Shaders/Particles/Additive
    propertyName: _MainTex
    propertyType: 4
  - shader: {fileID: 200, guid: 0000000000000000f000000000000000, type: 0}
    shaderName: Legacy Shaders/Particles/Additive
    propertyName: _InvFade
    propertyType: 3
  - shader: {fileID: 4800000, guid: f3570630f31ec4223a549b595d8cbb53, type: 3}
    shaderName: ARCore/PlaneGrid
    propertyName: _MainTex
    propertyType: 4
  - shader: {fileID: 4800000, guid: f3570630f31ec4223a549b595d8cbb53, type: 3}
    shaderName: ARCore/PlaneGrid
    propertyName: _GridColor
    propertyType: 0
  - shader: {fileID: 4800000, guid: f3570630f31ec4223a549b595d8cbb53, type: 3}
    shaderName: ARCore/PlaneGrid
    propertyName: _PlaneNormal
    propertyType: 1
  - shader: {fileID: 4800000, guid: f3570630f31ec4223a549b595d8cbb53, type: 3}
    shaderName: ARCore/PlaneGrid
    propertyName: _UvRotation
    propertyType: 2
  - shader: {fileID: 10703, guid: 0000000000000000f000000000000000, type: 0}
    shaderName: Mobile/Diffuse
    propertyName: _MainTex
    propertyType: 4
  - shader: {fileID: 4800000, guid: aef340cb91e534f40870ff658a7aecee, type: 3}
    shaderName: Custom/InstancedSurfaceShader
    propertyName: _Color
    propertyType: 0
  - shader: {fileID: 4800000, guid: aef340cb91e534f40870ff658a7aecee, type: 3}
    shaderName: Custom/InstancedSurfaceShader
    propertyName: _MainTex
    propertyType: 4
  - shader: {fileID: 4800000, guid: aef340cb91e534f40870ff658a7aecee, type: 3}
    shaderName: Custom/InstancedSurfaceShader
    propertyName: _Glossiness
    propertyType: 3
  - shader: {fileID: 4800000, guid: aef340cb91e534f40870ff658a7aecee, type: 3}
    shaderName: Custom/InstancedSurfaceShader
    propertyName: _Metallic
    propertyType: 3
  - shader: {fileID: 4800000, guid: ef7b8eec959eb4f1e9fa97bc86273848, type: 3}
    shaderName: Unlit/ARCameraShader
    propertyName: _textureY
    propertyType: 4
  - shader: {fileID: 4800000, guid: ef7b8eec959eb4f1e9fa97bc86273848, type: 3}
    shaderName: Unlit/ARCameraShader
    propertyName: _textureCbCr
    propertyType: 4
  - shader: {fileID: 4800000, guid: 025775b2b3616154f9eec0261bb8a581, type: 3}
    shaderName: ARCore/ARBackground
    propertyName: _MainTex
    propertyType: 4
  - shader: {fileID: 4800000, guid: 025775b2b3616154f9eec0261bb8a581, type: 3}
    shaderName: ARCore/ARBackground
    propertyName: _UvTopLeftRight
    propertyType: 1
  - shader: {fileID: 4800000, guid: 025775b2b3616154f9eec0261bb8a581, type: 3}
    shaderName: ARCore/ARBackground
    propertyName: _UvBottomLeftRight
    propertyType: 1
  - shader: {fileID: 4800000, guid: c4790e12ed76c486d9fd9d9ccefecb25, type: 3}
    shaderName: ARCore/DiffuseWithLightEstimation
    propertyName: _MainTex
    propertyType: 4
  - shader: {fileID: 4800000, guid: 57c2c07a0719d4fafab7a4f8a84d1767, type: 3}
    shaderName: Unlit/ARCameraShader(Linear)
    propertyName: _textureY
    propertyType: 4
  - shader: {fileID: 4800000, guid: 57c2c07a0719d4fafab7a4f8a84d1767, type: 3}
    shaderName: Unlit/ARCameraShader(Linear)
    propertyName: _textureCbCr
    propertyType: 4
  - shader: {fileID: 10750, guid: 0000000000000000f000000000000000, type: 0}
    shaderName: Unlit/Transparent
    propertyName: _MainTex
    propertyType: 4
  - shader: {fileID: 4800000, guid: b7004efaaedb14dfcba62eea5c70c9d2, type: 3}
    shaderName: EdgeDetectionBackground
    propertyName: _ImageTex
    propertyType: 4
=======
    propertyType: 2
>>>>>>> db7621b7
<|MERGE_RESOLUTION|>--- conflicted
+++ resolved
@@ -531,8 +531,6 @@
     propertyType: 3
   - shader: {fileID: 4800000, guid: 80c006b91733f1a4991c49af89321ecd, type: 3}
     shaderName: Mixed Reality Toolkit/Text3DShader
-<<<<<<< HEAD
-=======
     propertyName: _MainTex
     propertyType: 4
   - shader: {fileID: 4800000, guid: 80c006b91733f1a4991c49af89321ecd, type: 3}
@@ -749,39 +747,74 @@
     propertyType: 2
   - shader: {fileID: 4800000, guid: fe393ace9b354375a9cb14cdbbc28be4, type: 3}
     shaderName: TextMeshPro/Mobile/Distance Field
->>>>>>> db7621b7
-    propertyName: _MainTex
-    propertyType: 4
-  - shader: {fileID: 4800000, guid: 80c006b91733f1a4991c49af89321ecd, type: 3}
-    shaderName: Mixed Reality Toolkit/Text3DShader
-    propertyName: _Cull
-    propertyType: 2
-  - shader: {fileID: 4800000, guid: 80c006b91733f1a4991c49af89321ecd, type: 3}
-    shaderName: Mixed Reality Toolkit/Text3DShader
-    propertyName: _Color
-    propertyType: 0
-  - shader: {fileID: 4800000, guid: 80c006b91733f1a4991c49af89321ecd, type: 3}
-    shaderName: Mixed Reality Toolkit/Text3DShader
+    propertyName: _MainTex
+    propertyType: 4
+  - shader: {fileID: 4800000, guid: fe393ace9b354375a9cb14cdbbc28be4, type: 3}
+    shaderName: TextMeshPro/Mobile/Distance Field
+    propertyName: _TextureWidth
+    propertyType: 2
+  - shader: {fileID: 4800000, guid: fe393ace9b354375a9cb14cdbbc28be4, type: 3}
+    shaderName: TextMeshPro/Mobile/Distance Field
+    propertyName: _TextureHeight
+    propertyType: 2
+  - shader: {fileID: 4800000, guid: fe393ace9b354375a9cb14cdbbc28be4, type: 3}
+    shaderName: TextMeshPro/Mobile/Distance Field
+    propertyName: _GradientScale
+    propertyType: 2
+  - shader: {fileID: 4800000, guid: fe393ace9b354375a9cb14cdbbc28be4, type: 3}
+    shaderName: TextMeshPro/Mobile/Distance Field
+    propertyName: _ScaleX
+    propertyType: 2
+  - shader: {fileID: 4800000, guid: fe393ace9b354375a9cb14cdbbc28be4, type: 3}
+    shaderName: TextMeshPro/Mobile/Distance Field
+    propertyName: _ScaleY
+    propertyType: 2
+  - shader: {fileID: 4800000, guid: fe393ace9b354375a9cb14cdbbc28be4, type: 3}
+    shaderName: TextMeshPro/Mobile/Distance Field
+    propertyName: _PerspectiveFilter
+    propertyType: 3
+  - shader: {fileID: 4800000, guid: fe393ace9b354375a9cb14cdbbc28be4, type: 3}
+    shaderName: TextMeshPro/Mobile/Distance Field
+    propertyName: _VertexOffsetX
+    propertyType: 2
+  - shader: {fileID: 4800000, guid: fe393ace9b354375a9cb14cdbbc28be4, type: 3}
+    shaderName: TextMeshPro/Mobile/Distance Field
+    propertyName: _VertexOffsetY
+    propertyType: 2
+  - shader: {fileID: 4800000, guid: fe393ace9b354375a9cb14cdbbc28be4, type: 3}
+    shaderName: TextMeshPro/Mobile/Distance Field
+    propertyName: _ClipRect
+    propertyType: 1
+  - shader: {fileID: 4800000, guid: fe393ace9b354375a9cb14cdbbc28be4, type: 3}
+    shaderName: TextMeshPro/Mobile/Distance Field
+    propertyName: _MaskSoftnessX
+    propertyType: 2
+  - shader: {fileID: 4800000, guid: fe393ace9b354375a9cb14cdbbc28be4, type: 3}
+    shaderName: TextMeshPro/Mobile/Distance Field
+    propertyName: _MaskSoftnessY
+    propertyType: 2
+  - shader: {fileID: 4800000, guid: fe393ace9b354375a9cb14cdbbc28be4, type: 3}
+    shaderName: TextMeshPro/Mobile/Distance Field
     propertyName: _StencilComp
     propertyType: 2
-  - shader: {fileID: 4800000, guid: 80c006b91733f1a4991c49af89321ecd, type: 3}
-    shaderName: Mixed Reality Toolkit/Text3DShader
+  - shader: {fileID: 4800000, guid: fe393ace9b354375a9cb14cdbbc28be4, type: 3}
+    shaderName: TextMeshPro/Mobile/Distance Field
     propertyName: _Stencil
     propertyType: 2
-  - shader: {fileID: 4800000, guid: 80c006b91733f1a4991c49af89321ecd, type: 3}
-    shaderName: Mixed Reality Toolkit/Text3DShader
+  - shader: {fileID: 4800000, guid: fe393ace9b354375a9cb14cdbbc28be4, type: 3}
+    shaderName: TextMeshPro/Mobile/Distance Field
     propertyName: _StencilOp
     propertyType: 2
-  - shader: {fileID: 4800000, guid: 80c006b91733f1a4991c49af89321ecd, type: 3}
-    shaderName: Mixed Reality Toolkit/Text3DShader
+  - shader: {fileID: 4800000, guid: fe393ace9b354375a9cb14cdbbc28be4, type: 3}
+    shaderName: TextMeshPro/Mobile/Distance Field
     propertyName: _StencilWriteMask
     propertyType: 2
-  - shader: {fileID: 4800000, guid: 80c006b91733f1a4991c49af89321ecd, type: 3}
-    shaderName: Mixed Reality Toolkit/Text3DShader
+  - shader: {fileID: 4800000, guid: fe393ace9b354375a9cb14cdbbc28be4, type: 3}
+    shaderName: TextMeshPro/Mobile/Distance Field
     propertyName: _StencilReadMask
     propertyType: 2
-  - shader: {fileID: 4800000, guid: 80c006b91733f1a4991c49af89321ecd, type: 3}
-    shaderName: Mixed Reality Toolkit/Text3DShader
+  - shader: {fileID: 4800000, guid: fe393ace9b354375a9cb14cdbbc28be4, type: 3}
+    shaderName: TextMeshPro/Mobile/Distance Field
     propertyName: _ColorMask
     propertyType: 2
   - shader: {fileID: 4800000, guid: b9a74a6dfafb45b419d9e91a08b9b335, type: 3}
@@ -804,93 +837,6 @@
     shaderName: FakePlastic
     propertyName: _Reflection_
     propertyType: 3
-<<<<<<< HEAD
-  - shader: {fileID: 46, guid: 0000000000000000f000000000000000, type: 0}
-    shaderName: Standard
-    propertyName: _ParallaxMap
-    propertyType: 4
-  - shader: {fileID: 46, guid: 0000000000000000f000000000000000, type: 0}
-    shaderName: Standard
-    propertyName: _OcclusionStrength
-    propertyType: 3
-  - shader: {fileID: 46, guid: 0000000000000000f000000000000000, type: 0}
-    shaderName: Standard
-    propertyName: _OcclusionMap
-    propertyType: 4
-  - shader: {fileID: 46, guid: 0000000000000000f000000000000000, type: 0}
-    shaderName: Standard
-    propertyName: _EmissionColor
-    propertyType: 0
-  - shader: {fileID: 46, guid: 0000000000000000f000000000000000, type: 0}
-    shaderName: Standard
-    propertyName: _EmissionMap
-    propertyType: 4
-  - shader: {fileID: 46, guid: 0000000000000000f000000000000000, type: 0}
-    shaderName: Standard
-    propertyName: _DetailMask
-    propertyType: 4
-  - shader: {fileID: 46, guid: 0000000000000000f000000000000000, type: 0}
-    shaderName: Standard
-    propertyName: _DetailAlbedoMap
-    propertyType: 4
-  - shader: {fileID: 46, guid: 0000000000000000f000000000000000, type: 0}
-    shaderName: Standard
-    propertyName: _DetailNormalMapScale
-    propertyType: 2
-  - shader: {fileID: 46, guid: 0000000000000000f000000000000000, type: 0}
-    shaderName: Standard
-    propertyName: _DetailNormalMap
-    propertyType: 4
-  - shader: {fileID: 46, guid: 0000000000000000f000000000000000, type: 0}
-    shaderName: Standard
-    propertyName: _UVSec
-    propertyType: 2
-  - shader: {fileID: 46, guid: 0000000000000000f000000000000000, type: 0}
-    shaderName: Standard
-    propertyName: _Mode
-    propertyType: 2
-  - shader: {fileID: 46, guid: 0000000000000000f000000000000000, type: 0}
-    shaderName: Standard
-    propertyName: _SrcBlend
-    propertyType: 2
-  - shader: {fileID: 46, guid: 0000000000000000f000000000000000, type: 0}
-    shaderName: Standard
-    propertyName: _DstBlend
-    propertyType: 2
-  - shader: {fileID: 46, guid: 0000000000000000f000000000000000, type: 0}
-    shaderName: Standard
-    propertyName: _ZWrite
-    propertyType: 2
-  - shader: {fileID: 10101, guid: 0000000000000000e000000000000000, type: 0}
-    shaderName: GUI/Text Shader
-    propertyName: _MainTex
-    propertyType: 4
-  - shader: {fileID: 10101, guid: 0000000000000000e000000000000000, type: 0}
-    shaderName: GUI/Text Shader
-    propertyName: _Color
-    propertyType: 0
-  - shader: {fileID: 4800000, guid: b9a74a6dfafb45b419d9e91a08b9b335, type: 3}
-    shaderName: FakePlastic
-    propertyName: _Albedo_
-    propertyType: 0
-  - shader: {fileID: 4800000, guid: b9a74a6dfafb45b419d9e91a08b9b335, type: 3}
-    shaderName: FakePlastic
-    propertyName: _Specular_
-    propertyType: 3
-  - shader: {fileID: 4800000, guid: b9a74a6dfafb45b419d9e91a08b9b335, type: 3}
-    shaderName: FakePlastic
-    propertyName: _Shininess_
-    propertyType: 3
-  - shader: {fileID: 4800000, guid: b9a74a6dfafb45b419d9e91a08b9b335, type: 3}
-    shaderName: FakePlastic
-    propertyName: _Vx_Color_Blend_
-    propertyType: 3
-  - shader: {fileID: 4800000, guid: b9a74a6dfafb45b419d9e91a08b9b335, type: 3}
-    shaderName: FakePlastic
-    propertyName: _Reflection_
-    propertyType: 3
-=======
->>>>>>> db7621b7
   - shader: {fileID: 4800000, guid: b9a74a6dfafb45b419d9e91a08b9b335, type: 3}
     shaderName: FakePlastic
     propertyName: _Front_Reflect_
@@ -1183,8 +1129,6 @@
     shaderName: Mixed Reality Toolkit/FingerTipCursor
     propertyName: _Base_Color_
     propertyType: 0
-<<<<<<< HEAD
-=======
   - shader: {fileID: 4800000, guid: 68e6db2ebdc24f95958faec2be5558d6, type: 3}
     shaderName: TextMeshPro/Distance Field
     propertyName: _GlowOffset
@@ -1361,7 +1305,6 @@
     shaderName: Mixed Reality Toolkit/FingerTipCursor
     propertyName: _Base_Color_
     propertyType: 0
->>>>>>> db7621b7
   - shader: {fileID: 10770, guid: 0000000000000000f000000000000000, type: 0}
     shaderName: UI/Default
     propertyName: _MainTex
@@ -1546,8 +1489,6 @@
     shaderName: Mixed Reality Toolkit/Wireframe
     propertyName: _Mode
     propertyType: 2
-<<<<<<< HEAD
-=======
   - shader: {fileID: 4800000, guid: 5c1653eb4e20b76499141de7bc57c063, type: 3}
     shaderName: Mixed Reality Toolkit/Wireframe
     propertyName: _CustomMode
@@ -1596,64 +1537,12 @@
     shaderName: Mixed Reality Toolkit/Wireframe
     propertyName: _BaseColor
     propertyType: 0
->>>>>>> db7621b7
-  - shader: {fileID: 4800000, guid: 5c1653eb4e20b76499141de7bc57c063, type: 3}
-    shaderName: Mixed Reality Toolkit/Wireframe
-    propertyName: _CustomMode
-    propertyType: 2
-  - shader: {fileID: 4800000, guid: 5c1653eb4e20b76499141de7bc57c063, type: 3}
-    shaderName: Mixed Reality Toolkit/Wireframe
-<<<<<<< HEAD
-    propertyName: _SrcBlend
-    propertyType: 2
-  - shader: {fileID: 4800000, guid: 5c1653eb4e20b76499141de7bc57c063, type: 3}
-    shaderName: Mixed Reality Toolkit/Wireframe
-    propertyName: _DstBlend
-    propertyType: 2
-  - shader: {fileID: 4800000, guid: 5c1653eb4e20b76499141de7bc57c063, type: 3}
-    shaderName: Mixed Reality Toolkit/Wireframe
-    propertyName: _BlendOp
-    propertyType: 2
-  - shader: {fileID: 4800000, guid: 5c1653eb4e20b76499141de7bc57c063, type: 3}
-    shaderName: Mixed Reality Toolkit/Wireframe
-    propertyName: _ZTest
-    propertyType: 2
-  - shader: {fileID: 4800000, guid: 5c1653eb4e20b76499141de7bc57c063, type: 3}
-    shaderName: Mixed Reality Toolkit/Wireframe
-    propertyName: _ZWrite
-    propertyType: 2
-  - shader: {fileID: 4800000, guid: 5c1653eb4e20b76499141de7bc57c063, type: 3}
-    shaderName: Mixed Reality Toolkit/Wireframe
-    propertyName: _ZOffsetFactor
-    propertyType: 2
-  - shader: {fileID: 4800000, guid: 5c1653eb4e20b76499141de7bc57c063, type: 3}
-    shaderName: Mixed Reality Toolkit/Wireframe
-    propertyName: _ZOffsetUnits
-    propertyType: 2
-  - shader: {fileID: 4800000, guid: 5c1653eb4e20b76499141de7bc57c063, type: 3}
-    shaderName: Mixed Reality Toolkit/Wireframe
-    propertyName: _ColorWriteMask
-    propertyType: 2
-  - shader: {fileID: 4800000, guid: 5c1653eb4e20b76499141de7bc57c063, type: 3}
-    shaderName: Mixed Reality Toolkit/Wireframe
-    propertyName: _CullMode
-    propertyType: 2
-  - shader: {fileID: 4800000, guid: 5c1653eb4e20b76499141de7bc57c063, type: 3}
-    shaderName: Mixed Reality Toolkit/Wireframe
-    propertyName: _RenderQueueOverride
-    propertyType: 3
-  - shader: {fileID: 4800000, guid: 5c1653eb4e20b76499141de7bc57c063, type: 3}
-    shaderName: Mixed Reality Toolkit/Wireframe
-    propertyName: _BaseColor
-    propertyType: 0
   - shader: {fileID: 4800000, guid: 5c1653eb4e20b76499141de7bc57c063, type: 3}
     shaderName: Mixed Reality Toolkit/Wireframe
     propertyName: _WireColor
     propertyType: 0
   - shader: {fileID: 4800000, guid: 5c1653eb4e20b76499141de7bc57c063, type: 3}
     shaderName: Mixed Reality Toolkit/Wireframe
-=======
->>>>>>> db7621b7
     propertyName: _WireThickness
     propertyType: 3
   - shader: {fileID: 4800000, guid: b0afe19eb5a14bd4a804a6dcae920c15, type: 3}
@@ -1775,616 +1664,4 @@
   - shader: {fileID: 4800000, guid: d205647913a7f2247a941d09358bc180, type: 3}
     shaderName: SV/BGRToRGB
     propertyName: _YFlip
-<<<<<<< HEAD
-    propertyType: 2
-  - shader: {fileID: 4800000, guid: fe393ace9b354375a9cb14cdbbc28be4, type: 3}
-    shaderName: TextMeshPro/Mobile/Distance Field
-    propertyName: _FaceColor
-    propertyType: 0
-  - shader: {fileID: 4800000, guid: fe393ace9b354375a9cb14cdbbc28be4, type: 3}
-    shaderName: TextMeshPro/Mobile/Distance Field
-    propertyName: _FaceDilate
-    propertyType: 3
-  - shader: {fileID: 4800000, guid: fe393ace9b354375a9cb14cdbbc28be4, type: 3}
-    shaderName: TextMeshPro/Mobile/Distance Field
-    propertyName: _OutlineColor
-    propertyType: 0
-  - shader: {fileID: 4800000, guid: fe393ace9b354375a9cb14cdbbc28be4, type: 3}
-    shaderName: TextMeshPro/Mobile/Distance Field
-    propertyName: _OutlineWidth
-    propertyType: 3
-  - shader: {fileID: 4800000, guid: fe393ace9b354375a9cb14cdbbc28be4, type: 3}
-    shaderName: TextMeshPro/Mobile/Distance Field
-    propertyName: _OutlineSoftness
-    propertyType: 3
-  - shader: {fileID: 4800000, guid: fe393ace9b354375a9cb14cdbbc28be4, type: 3}
-    shaderName: TextMeshPro/Mobile/Distance Field
-    propertyName: _UnderlayColor
-    propertyType: 0
-  - shader: {fileID: 4800000, guid: fe393ace9b354375a9cb14cdbbc28be4, type: 3}
-    shaderName: TextMeshPro/Mobile/Distance Field
-    propertyName: _UnderlayOffsetX
-    propertyType: 3
-  - shader: {fileID: 4800000, guid: fe393ace9b354375a9cb14cdbbc28be4, type: 3}
-    shaderName: TextMeshPro/Mobile/Distance Field
-    propertyName: _UnderlayOffsetY
-    propertyType: 3
-  - shader: {fileID: 4800000, guid: fe393ace9b354375a9cb14cdbbc28be4, type: 3}
-    shaderName: TextMeshPro/Mobile/Distance Field
-    propertyName: _UnderlayDilate
-    propertyType: 3
-  - shader: {fileID: 4800000, guid: fe393ace9b354375a9cb14cdbbc28be4, type: 3}
-    shaderName: TextMeshPro/Mobile/Distance Field
-    propertyName: _UnderlaySoftness
-    propertyType: 3
-  - shader: {fileID: 4800000, guid: fe393ace9b354375a9cb14cdbbc28be4, type: 3}
-    shaderName: TextMeshPro/Mobile/Distance Field
-    propertyName: _WeightNormal
-    propertyType: 2
-  - shader: {fileID: 4800000, guid: fe393ace9b354375a9cb14cdbbc28be4, type: 3}
-    shaderName: TextMeshPro/Mobile/Distance Field
-    propertyName: _WeightBold
-    propertyType: 2
-  - shader: {fileID: 4800000, guid: fe393ace9b354375a9cb14cdbbc28be4, type: 3}
-    shaderName: TextMeshPro/Mobile/Distance Field
-    propertyName: _ShaderFlags
-    propertyType: 2
-  - shader: {fileID: 4800000, guid: fe393ace9b354375a9cb14cdbbc28be4, type: 3}
-    shaderName: TextMeshPro/Mobile/Distance Field
-    propertyName: _ScaleRatioA
-    propertyType: 2
-  - shader: {fileID: 4800000, guid: fe393ace9b354375a9cb14cdbbc28be4, type: 3}
-    shaderName: TextMeshPro/Mobile/Distance Field
-    propertyName: _ScaleRatioB
-    propertyType: 2
-  - shader: {fileID: 4800000, guid: fe393ace9b354375a9cb14cdbbc28be4, type: 3}
-    shaderName: TextMeshPro/Mobile/Distance Field
-    propertyName: _ScaleRatioC
-    propertyType: 2
-  - shader: {fileID: 4800000, guid: fe393ace9b354375a9cb14cdbbc28be4, type: 3}
-    shaderName: TextMeshPro/Mobile/Distance Field
-    propertyName: _MainTex
-    propertyType: 4
-  - shader: {fileID: 4800000, guid: fe393ace9b354375a9cb14cdbbc28be4, type: 3}
-    shaderName: TextMeshPro/Mobile/Distance Field
-    propertyName: _TextureWidth
-    propertyType: 2
-  - shader: {fileID: 4800000, guid: fe393ace9b354375a9cb14cdbbc28be4, type: 3}
-    shaderName: TextMeshPro/Mobile/Distance Field
-    propertyName: _TextureHeight
-    propertyType: 2
-  - shader: {fileID: 4800000, guid: fe393ace9b354375a9cb14cdbbc28be4, type: 3}
-    shaderName: TextMeshPro/Mobile/Distance Field
-    propertyName: _GradientScale
-    propertyType: 2
-  - shader: {fileID: 4800000, guid: fe393ace9b354375a9cb14cdbbc28be4, type: 3}
-    shaderName: TextMeshPro/Mobile/Distance Field
-    propertyName: _ScaleX
-    propertyType: 2
-  - shader: {fileID: 4800000, guid: fe393ace9b354375a9cb14cdbbc28be4, type: 3}
-    shaderName: TextMeshPro/Mobile/Distance Field
-    propertyName: _ScaleY
-    propertyType: 2
-  - shader: {fileID: 4800000, guid: fe393ace9b354375a9cb14cdbbc28be4, type: 3}
-    shaderName: TextMeshPro/Mobile/Distance Field
-    propertyName: _PerspectiveFilter
-    propertyType: 3
-  - shader: {fileID: 4800000, guid: fe393ace9b354375a9cb14cdbbc28be4, type: 3}
-    shaderName: TextMeshPro/Mobile/Distance Field
-    propertyName: _VertexOffsetX
-    propertyType: 2
-  - shader: {fileID: 4800000, guid: fe393ace9b354375a9cb14cdbbc28be4, type: 3}
-    shaderName: TextMeshPro/Mobile/Distance Field
-    propertyName: _VertexOffsetY
-    propertyType: 2
-  - shader: {fileID: 4800000, guid: fe393ace9b354375a9cb14cdbbc28be4, type: 3}
-    shaderName: TextMeshPro/Mobile/Distance Field
-    propertyName: _ClipRect
-    propertyType: 1
-  - shader: {fileID: 4800000, guid: fe393ace9b354375a9cb14cdbbc28be4, type: 3}
-    shaderName: TextMeshPro/Mobile/Distance Field
-    propertyName: _MaskSoftnessX
-    propertyType: 2
-  - shader: {fileID: 4800000, guid: fe393ace9b354375a9cb14cdbbc28be4, type: 3}
-    shaderName: TextMeshPro/Mobile/Distance Field
-    propertyName: _MaskSoftnessY
-    propertyType: 2
-  - shader: {fileID: 4800000, guid: fe393ace9b354375a9cb14cdbbc28be4, type: 3}
-    shaderName: TextMeshPro/Mobile/Distance Field
-    propertyName: _StencilComp
-    propertyType: 2
-  - shader: {fileID: 4800000, guid: fe393ace9b354375a9cb14cdbbc28be4, type: 3}
-    shaderName: TextMeshPro/Mobile/Distance Field
-    propertyName: _Stencil
-    propertyType: 2
-  - shader: {fileID: 4800000, guid: fe393ace9b354375a9cb14cdbbc28be4, type: 3}
-    shaderName: TextMeshPro/Mobile/Distance Field
-    propertyName: _StencilOp
-    propertyType: 2
-  - shader: {fileID: 4800000, guid: fe393ace9b354375a9cb14cdbbc28be4, type: 3}
-    shaderName: TextMeshPro/Mobile/Distance Field
-    propertyName: _StencilWriteMask
-    propertyType: 2
-  - shader: {fileID: 4800000, guid: fe393ace9b354375a9cb14cdbbc28be4, type: 3}
-    shaderName: TextMeshPro/Mobile/Distance Field
-    propertyName: _StencilReadMask
-    propertyType: 2
-  - shader: {fileID: 4800000, guid: fe393ace9b354375a9cb14cdbbc28be4, type: 3}
-    shaderName: TextMeshPro/Mobile/Distance Field
-    propertyName: _ColorMask
-    propertyType: 2
-  - shader: {fileID: 4800000, guid: 68e6db2ebdc24f95958faec2be5558d6, type: 3}
-    shaderName: TextMeshPro/Distance Field
-    propertyName: _FaceTex
-    propertyType: 4
-  - shader: {fileID: 4800000, guid: 68e6db2ebdc24f95958faec2be5558d6, type: 3}
-    shaderName: TextMeshPro/Distance Field
-    propertyName: _FaceUVSpeedX
-    propertyType: 3
-  - shader: {fileID: 4800000, guid: 68e6db2ebdc24f95958faec2be5558d6, type: 3}
-    shaderName: TextMeshPro/Distance Field
-    propertyName: _FaceUVSpeedY
-    propertyType: 3
-  - shader: {fileID: 4800000, guid: 68e6db2ebdc24f95958faec2be5558d6, type: 3}
-    shaderName: TextMeshPro/Distance Field
-    propertyName: _FaceColor
-    propertyType: 0
-  - shader: {fileID: 4800000, guid: 68e6db2ebdc24f95958faec2be5558d6, type: 3}
-    shaderName: TextMeshPro/Distance Field
-    propertyName: _FaceDilate
-    propertyType: 3
-  - shader: {fileID: 4800000, guid: 68e6db2ebdc24f95958faec2be5558d6, type: 3}
-    shaderName: TextMeshPro/Distance Field
-    propertyName: _OutlineColor
-    propertyType: 0
-  - shader: {fileID: 4800000, guid: 68e6db2ebdc24f95958faec2be5558d6, type: 3}
-    shaderName: TextMeshPro/Distance Field
-    propertyName: _OutlineTex
-    propertyType: 4
-  - shader: {fileID: 4800000, guid: 68e6db2ebdc24f95958faec2be5558d6, type: 3}
-    shaderName: TextMeshPro/Distance Field
-    propertyName: _OutlineUVSpeedX
-    propertyType: 3
-  - shader: {fileID: 4800000, guid: 68e6db2ebdc24f95958faec2be5558d6, type: 3}
-    shaderName: TextMeshPro/Distance Field
-    propertyName: _OutlineUVSpeedY
-    propertyType: 3
-  - shader: {fileID: 4800000, guid: 68e6db2ebdc24f95958faec2be5558d6, type: 3}
-    shaderName: TextMeshPro/Distance Field
-    propertyName: _OutlineWidth
-    propertyType: 3
-  - shader: {fileID: 4800000, guid: 68e6db2ebdc24f95958faec2be5558d6, type: 3}
-    shaderName: TextMeshPro/Distance Field
-    propertyName: _OutlineSoftness
-    propertyType: 3
-  - shader: {fileID: 4800000, guid: 68e6db2ebdc24f95958faec2be5558d6, type: 3}
-    shaderName: TextMeshPro/Distance Field
-    propertyName: _Bevel
-    propertyType: 3
-  - shader: {fileID: 4800000, guid: 68e6db2ebdc24f95958faec2be5558d6, type: 3}
-    shaderName: TextMeshPro/Distance Field
-    propertyName: _BevelOffset
-    propertyType: 3
-  - shader: {fileID: 4800000, guid: 68e6db2ebdc24f95958faec2be5558d6, type: 3}
-    shaderName: TextMeshPro/Distance Field
-    propertyName: _BevelWidth
-    propertyType: 3
-  - shader: {fileID: 4800000, guid: 68e6db2ebdc24f95958faec2be5558d6, type: 3}
-    shaderName: TextMeshPro/Distance Field
-    propertyName: _BevelClamp
-    propertyType: 3
-  - shader: {fileID: 4800000, guid: 68e6db2ebdc24f95958faec2be5558d6, type: 3}
-    shaderName: TextMeshPro/Distance Field
-    propertyName: _BevelRoundness
-    propertyType: 3
-  - shader: {fileID: 4800000, guid: 68e6db2ebdc24f95958faec2be5558d6, type: 3}
-    shaderName: TextMeshPro/Distance Field
-    propertyName: _LightAngle
-    propertyType: 3
-  - shader: {fileID: 4800000, guid: 68e6db2ebdc24f95958faec2be5558d6, type: 3}
-    shaderName: TextMeshPro/Distance Field
-    propertyName: _SpecularColor
-    propertyType: 0
-  - shader: {fileID: 4800000, guid: 68e6db2ebdc24f95958faec2be5558d6, type: 3}
-    shaderName: TextMeshPro/Distance Field
-    propertyName: _SpecularPower
-    propertyType: 3
-  - shader: {fileID: 4800000, guid: 68e6db2ebdc24f95958faec2be5558d6, type: 3}
-    shaderName: TextMeshPro/Distance Field
-    propertyName: _Reflectivity
-    propertyType: 3
-  - shader: {fileID: 4800000, guid: 68e6db2ebdc24f95958faec2be5558d6, type: 3}
-    shaderName: TextMeshPro/Distance Field
-    propertyName: _Diffuse
-    propertyType: 3
-  - shader: {fileID: 4800000, guid: 68e6db2ebdc24f95958faec2be5558d6, type: 3}
-    shaderName: TextMeshPro/Distance Field
-    propertyName: _Ambient
-    propertyType: 3
-  - shader: {fileID: 4800000, guid: 68e6db2ebdc24f95958faec2be5558d6, type: 3}
-    shaderName: TextMeshPro/Distance Field
-    propertyName: _BumpMap
-    propertyType: 4
-  - shader: {fileID: 4800000, guid: 68e6db2ebdc24f95958faec2be5558d6, type: 3}
-    shaderName: TextMeshPro/Distance Field
-    propertyName: _BumpOutline
-    propertyType: 3
-  - shader: {fileID: 4800000, guid: 68e6db2ebdc24f95958faec2be5558d6, type: 3}
-    shaderName: TextMeshPro/Distance Field
-    propertyName: _BumpFace
-    propertyType: 3
-  - shader: {fileID: 4800000, guid: 68e6db2ebdc24f95958faec2be5558d6, type: 3}
-    shaderName: TextMeshPro/Distance Field
-    propertyName: _ReflectFaceColor
-    propertyType: 0
-  - shader: {fileID: 4800000, guid: 68e6db2ebdc24f95958faec2be5558d6, type: 3}
-    shaderName: TextMeshPro/Distance Field
-    propertyName: _ReflectOutlineColor
-    propertyType: 0
-  - shader: {fileID: 4800000, guid: 68e6db2ebdc24f95958faec2be5558d6, type: 3}
-    shaderName: TextMeshPro/Distance Field
-    propertyName: _Cube
-    propertyType: 4
-  - shader: {fileID: 4800000, guid: 68e6db2ebdc24f95958faec2be5558d6, type: 3}
-    shaderName: TextMeshPro/Distance Field
-    propertyName: _EnvMatrixRotation
-    propertyType: 1
-  - shader: {fileID: 4800000, guid: 68e6db2ebdc24f95958faec2be5558d6, type: 3}
-    shaderName: TextMeshPro/Distance Field
-    propertyName: _UnderlayColor
-    propertyType: 0
-  - shader: {fileID: 4800000, guid: 68e6db2ebdc24f95958faec2be5558d6, type: 3}
-    shaderName: TextMeshPro/Distance Field
-    propertyName: _UnderlayOffsetX
-    propertyType: 3
-  - shader: {fileID: 4800000, guid: 68e6db2ebdc24f95958faec2be5558d6, type: 3}
-    shaderName: TextMeshPro/Distance Field
-    propertyName: _UnderlayOffsetY
-    propertyType: 3
-  - shader: {fileID: 4800000, guid: 68e6db2ebdc24f95958faec2be5558d6, type: 3}
-    shaderName: TextMeshPro/Distance Field
-    propertyName: _UnderlayDilate
-    propertyType: 3
-  - shader: {fileID: 4800000, guid: 68e6db2ebdc24f95958faec2be5558d6, type: 3}
-    shaderName: TextMeshPro/Distance Field
-    propertyName: _UnderlaySoftness
-    propertyType: 3
-  - shader: {fileID: 4800000, guid: 68e6db2ebdc24f95958faec2be5558d6, type: 3}
-    shaderName: TextMeshPro/Distance Field
-    propertyName: _GlowColor
-    propertyType: 0
-  - shader: {fileID: 4800000, guid: 68e6db2ebdc24f95958faec2be5558d6, type: 3}
-    shaderName: TextMeshPro/Distance Field
-    propertyName: _GlowOffset
-    propertyType: 3
-  - shader: {fileID: 4800000, guid: 68e6db2ebdc24f95958faec2be5558d6, type: 3}
-    shaderName: TextMeshPro/Distance Field
-    propertyName: _GlowInner
-    propertyType: 3
-  - shader: {fileID: 4800000, guid: 68e6db2ebdc24f95958faec2be5558d6, type: 3}
-    shaderName: TextMeshPro/Distance Field
-    propertyName: _GlowOuter
-    propertyType: 3
-  - shader: {fileID: 4800000, guid: 68e6db2ebdc24f95958faec2be5558d6, type: 3}
-    shaderName: TextMeshPro/Distance Field
-    propertyName: _GlowPower
-    propertyType: 3
-  - shader: {fileID: 4800000, guid: 68e6db2ebdc24f95958faec2be5558d6, type: 3}
-    shaderName: TextMeshPro/Distance Field
-    propertyName: _WeightNormal
-    propertyType: 2
-  - shader: {fileID: 4800000, guid: 68e6db2ebdc24f95958faec2be5558d6, type: 3}
-    shaderName: TextMeshPro/Distance Field
-    propertyName: _WeightBold
-    propertyType: 2
-  - shader: {fileID: 4800000, guid: 68e6db2ebdc24f95958faec2be5558d6, type: 3}
-    shaderName: TextMeshPro/Distance Field
-    propertyName: _ShaderFlags
-    propertyType: 2
-  - shader: {fileID: 4800000, guid: 68e6db2ebdc24f95958faec2be5558d6, type: 3}
-    shaderName: TextMeshPro/Distance Field
-    propertyName: _ScaleRatioA
-    propertyType: 2
-  - shader: {fileID: 4800000, guid: 68e6db2ebdc24f95958faec2be5558d6, type: 3}
-    shaderName: TextMeshPro/Distance Field
-    propertyName: _ScaleRatioB
-    propertyType: 2
-  - shader: {fileID: 4800000, guid: 68e6db2ebdc24f95958faec2be5558d6, type: 3}
-    shaderName: TextMeshPro/Distance Field
-    propertyName: _ScaleRatioC
-    propertyType: 2
-  - shader: {fileID: 4800000, guid: 68e6db2ebdc24f95958faec2be5558d6, type: 3}
-    shaderName: TextMeshPro/Distance Field
-    propertyName: _MainTex
-    propertyType: 4
-  - shader: {fileID: 4800000, guid: 68e6db2ebdc24f95958faec2be5558d6, type: 3}
-    shaderName: TextMeshPro/Distance Field
-    propertyName: _TextureWidth
-    propertyType: 2
-  - shader: {fileID: 4800000, guid: 68e6db2ebdc24f95958faec2be5558d6, type: 3}
-    shaderName: TextMeshPro/Distance Field
-    propertyName: _TextureHeight
-    propertyType: 2
-  - shader: {fileID: 4800000, guid: 68e6db2ebdc24f95958faec2be5558d6, type: 3}
-    shaderName: TextMeshPro/Distance Field
-    propertyName: _GradientScale
-    propertyType: 2
-  - shader: {fileID: 4800000, guid: 68e6db2ebdc24f95958faec2be5558d6, type: 3}
-    shaderName: TextMeshPro/Distance Field
-    propertyName: _ScaleX
-    propertyType: 2
-  - shader: {fileID: 4800000, guid: 68e6db2ebdc24f95958faec2be5558d6, type: 3}
-    shaderName: TextMeshPro/Distance Field
-    propertyName: _ScaleY
-    propertyType: 2
-  - shader: {fileID: 4800000, guid: 68e6db2ebdc24f95958faec2be5558d6, type: 3}
-    shaderName: TextMeshPro/Distance Field
-    propertyName: _PerspectiveFilter
-    propertyType: 3
-  - shader: {fileID: 4800000, guid: 68e6db2ebdc24f95958faec2be5558d6, type: 3}
-    shaderName: TextMeshPro/Distance Field
-    propertyName: _VertexOffsetX
-    propertyType: 2
-  - shader: {fileID: 4800000, guid: 68e6db2ebdc24f95958faec2be5558d6, type: 3}
-    shaderName: TextMeshPro/Distance Field
-    propertyName: _VertexOffsetY
-    propertyType: 2
-  - shader: {fileID: 4800000, guid: 68e6db2ebdc24f95958faec2be5558d6, type: 3}
-    shaderName: TextMeshPro/Distance Field
-    propertyName: _MaskCoord
-    propertyType: 1
-  - shader: {fileID: 4800000, guid: 68e6db2ebdc24f95958faec2be5558d6, type: 3}
-    shaderName: TextMeshPro/Distance Field
-    propertyName: _ClipRect
-    propertyType: 1
-  - shader: {fileID: 4800000, guid: 68e6db2ebdc24f95958faec2be5558d6, type: 3}
-    shaderName: TextMeshPro/Distance Field
-    propertyName: _MaskSoftnessX
-    propertyType: 2
-  - shader: {fileID: 4800000, guid: 68e6db2ebdc24f95958faec2be5558d6, type: 3}
-    shaderName: TextMeshPro/Distance Field
-    propertyName: _MaskSoftnessY
-    propertyType: 2
-  - shader: {fileID: 4800000, guid: 68e6db2ebdc24f95958faec2be5558d6, type: 3}
-    shaderName: TextMeshPro/Distance Field
-    propertyName: _StencilComp
-    propertyType: 2
-  - shader: {fileID: 4800000, guid: 68e6db2ebdc24f95958faec2be5558d6, type: 3}
-    shaderName: TextMeshPro/Distance Field
-    propertyName: _Stencil
-    propertyType: 2
-  - shader: {fileID: 4800000, guid: 68e6db2ebdc24f95958faec2be5558d6, type: 3}
-    shaderName: TextMeshPro/Distance Field
-    propertyName: _StencilOp
-    propertyType: 2
-  - shader: {fileID: 4800000, guid: 68e6db2ebdc24f95958faec2be5558d6, type: 3}
-    shaderName: TextMeshPro/Distance Field
-    propertyName: _StencilWriteMask
-    propertyType: 2
-  - shader: {fileID: 4800000, guid: 68e6db2ebdc24f95958faec2be5558d6, type: 3}
-    shaderName: TextMeshPro/Distance Field
-    propertyName: _StencilReadMask
-    propertyType: 2
-  - shader: {fileID: 4800000, guid: 68e6db2ebdc24f95958faec2be5558d6, type: 3}
-    shaderName: TextMeshPro/Distance Field
-    propertyName: _ColorMask
-    propertyType: 2
-  - shader: {fileID: 4800000, guid: 9d889a88b50cc4d65b025d5068d78df6, type: 3}
-    shaderName: ARCore/PointCloud
-    propertyName: _Color
-    propertyType: 0
-  - shader: {fileID: 4800000, guid: 9d889a88b50cc4d65b025d5068d78df6, type: 3}
-    shaderName: ARCore/PointCloud
-    propertyName: _ScreenWidth
-    propertyType: 2
-  - shader: {fileID: 4800000, guid: 9d889a88b50cc4d65b025d5068d78df6, type: 3}
-    shaderName: ARCore/PointCloud
-    propertyName: _ScreenHeight
-    propertyType: 2
-  - shader: {fileID: 10720, guid: 0000000000000000f000000000000000, type: 0}
-    shaderName: Mobile/Particles/Additive
-    propertyName: _MainTex
-    propertyType: 4
-  - shader: {fileID: 45, guid: 0000000000000000f000000000000000, type: 0}
-    shaderName: Standard (Specular setup)
-    propertyName: _Color
-    propertyType: 0
-  - shader: {fileID: 45, guid: 0000000000000000f000000000000000, type: 0}
-    shaderName: Standard (Specular setup)
-    propertyName: _MainTex
-    propertyType: 4
-  - shader: {fileID: 45, guid: 0000000000000000f000000000000000, type: 0}
-    shaderName: Standard (Specular setup)
-    propertyName: _Cutoff
-    propertyType: 3
-  - shader: {fileID: 45, guid: 0000000000000000f000000000000000, type: 0}
-    shaderName: Standard (Specular setup)
-    propertyName: _Glossiness
-    propertyType: 3
-  - shader: {fileID: 45, guid: 0000000000000000f000000000000000, type: 0}
-    shaderName: Standard (Specular setup)
-    propertyName: _GlossMapScale
-    propertyType: 3
-  - shader: {fileID: 45, guid: 0000000000000000f000000000000000, type: 0}
-    shaderName: Standard (Specular setup)
-    propertyName: _SmoothnessTextureChannel
-    propertyType: 2
-  - shader: {fileID: 45, guid: 0000000000000000f000000000000000, type: 0}
-    shaderName: Standard (Specular setup)
-    propertyName: _SpecColor
-    propertyType: 0
-  - shader: {fileID: 45, guid: 0000000000000000f000000000000000, type: 0}
-    shaderName: Standard (Specular setup)
-    propertyName: _SpecGlossMap
-    propertyType: 4
-  - shader: {fileID: 45, guid: 0000000000000000f000000000000000, type: 0}
-    shaderName: Standard (Specular setup)
-    propertyName: _SpecularHighlights
-    propertyType: 2
-  - shader: {fileID: 45, guid: 0000000000000000f000000000000000, type: 0}
-    shaderName: Standard (Specular setup)
-    propertyName: _GlossyReflections
-    propertyType: 2
-  - shader: {fileID: 45, guid: 0000000000000000f000000000000000, type: 0}
-    shaderName: Standard (Specular setup)
-    propertyName: _BumpScale
-    propertyType: 2
-  - shader: {fileID: 45, guid: 0000000000000000f000000000000000, type: 0}
-    shaderName: Standard (Specular setup)
-    propertyName: _BumpMap
-    propertyType: 4
-  - shader: {fileID: 45, guid: 0000000000000000f000000000000000, type: 0}
-    shaderName: Standard (Specular setup)
-    propertyName: _Parallax
-    propertyType: 3
-  - shader: {fileID: 45, guid: 0000000000000000f000000000000000, type: 0}
-    shaderName: Standard (Specular setup)
-    propertyName: _ParallaxMap
-    propertyType: 4
-  - shader: {fileID: 45, guid: 0000000000000000f000000000000000, type: 0}
-    shaderName: Standard (Specular setup)
-    propertyName: _OcclusionStrength
-    propertyType: 3
-  - shader: {fileID: 45, guid: 0000000000000000f000000000000000, type: 0}
-    shaderName: Standard (Specular setup)
-    propertyName: _OcclusionMap
-    propertyType: 4
-  - shader: {fileID: 45, guid: 0000000000000000f000000000000000, type: 0}
-    shaderName: Standard (Specular setup)
-    propertyName: _EmissionColor
-    propertyType: 0
-  - shader: {fileID: 45, guid: 0000000000000000f000000000000000, type: 0}
-    shaderName: Standard (Specular setup)
-    propertyName: _EmissionMap
-    propertyType: 4
-  - shader: {fileID: 45, guid: 0000000000000000f000000000000000, type: 0}
-    shaderName: Standard (Specular setup)
-    propertyName: _DetailMask
-    propertyType: 4
-  - shader: {fileID: 45, guid: 0000000000000000f000000000000000, type: 0}
-    shaderName: Standard (Specular setup)
-    propertyName: _DetailAlbedoMap
-    propertyType: 4
-  - shader: {fileID: 45, guid: 0000000000000000f000000000000000, type: 0}
-    shaderName: Standard (Specular setup)
-    propertyName: _DetailNormalMapScale
-    propertyType: 2
-  - shader: {fileID: 45, guid: 0000000000000000f000000000000000, type: 0}
-    shaderName: Standard (Specular setup)
-    propertyName: _DetailNormalMap
-    propertyType: 4
-  - shader: {fileID: 45, guid: 0000000000000000f000000000000000, type: 0}
-    shaderName: Standard (Specular setup)
-    propertyName: _UVSec
-    propertyType: 2
-  - shader: {fileID: 45, guid: 0000000000000000f000000000000000, type: 0}
-    shaderName: Standard (Specular setup)
-    propertyName: _Mode
-    propertyType: 2
-  - shader: {fileID: 45, guid: 0000000000000000f000000000000000, type: 0}
-    shaderName: Standard (Specular setup)
-    propertyName: _SrcBlend
-    propertyType: 2
-  - shader: {fileID: 45, guid: 0000000000000000f000000000000000, type: 0}
-    shaderName: Standard (Specular setup)
-    propertyName: _DstBlend
-    propertyType: 2
-  - shader: {fileID: 45, guid: 0000000000000000f000000000000000, type: 0}
-    shaderName: Standard (Specular setup)
-    propertyName: _ZWrite
-    propertyType: 2
-  - shader: {fileID: 10721, guid: 0000000000000000f000000000000000, type: 0}
-    shaderName: Mobile/Particles/Alpha Blended
-    propertyName: _MainTex
-    propertyType: 4
-  - shader: {fileID: 200, guid: 0000000000000000f000000000000000, type: 0}
-    shaderName: Legacy Shaders/Particles/Additive
-    propertyName: _TintColor
-    propertyType: 0
-  - shader: {fileID: 200, guid: 0000000000000000f000000000000000, type: 0}
-    shaderName: Legacy Shaders/Particles/Additive
-    propertyName: _MainTex
-    propertyType: 4
-  - shader: {fileID: 200, guid: 0000000000000000f000000000000000, type: 0}
-    shaderName: Legacy Shaders/Particles/Additive
-    propertyName: _InvFade
-    propertyType: 3
-  - shader: {fileID: 4800000, guid: f3570630f31ec4223a549b595d8cbb53, type: 3}
-    shaderName: ARCore/PlaneGrid
-    propertyName: _MainTex
-    propertyType: 4
-  - shader: {fileID: 4800000, guid: f3570630f31ec4223a549b595d8cbb53, type: 3}
-    shaderName: ARCore/PlaneGrid
-    propertyName: _GridColor
-    propertyType: 0
-  - shader: {fileID: 4800000, guid: f3570630f31ec4223a549b595d8cbb53, type: 3}
-    shaderName: ARCore/PlaneGrid
-    propertyName: _PlaneNormal
-    propertyType: 1
-  - shader: {fileID: 4800000, guid: f3570630f31ec4223a549b595d8cbb53, type: 3}
-    shaderName: ARCore/PlaneGrid
-    propertyName: _UvRotation
-    propertyType: 2
-  - shader: {fileID: 10703, guid: 0000000000000000f000000000000000, type: 0}
-    shaderName: Mobile/Diffuse
-    propertyName: _MainTex
-    propertyType: 4
-  - shader: {fileID: 4800000, guid: aef340cb91e534f40870ff658a7aecee, type: 3}
-    shaderName: Custom/InstancedSurfaceShader
-    propertyName: _Color
-    propertyType: 0
-  - shader: {fileID: 4800000, guid: aef340cb91e534f40870ff658a7aecee, type: 3}
-    shaderName: Custom/InstancedSurfaceShader
-    propertyName: _MainTex
-    propertyType: 4
-  - shader: {fileID: 4800000, guid: aef340cb91e534f40870ff658a7aecee, type: 3}
-    shaderName: Custom/InstancedSurfaceShader
-    propertyName: _Glossiness
-    propertyType: 3
-  - shader: {fileID: 4800000, guid: aef340cb91e534f40870ff658a7aecee, type: 3}
-    shaderName: Custom/InstancedSurfaceShader
-    propertyName: _Metallic
-    propertyType: 3
-  - shader: {fileID: 4800000, guid: ef7b8eec959eb4f1e9fa97bc86273848, type: 3}
-    shaderName: Unlit/ARCameraShader
-    propertyName: _textureY
-    propertyType: 4
-  - shader: {fileID: 4800000, guid: ef7b8eec959eb4f1e9fa97bc86273848, type: 3}
-    shaderName: Unlit/ARCameraShader
-    propertyName: _textureCbCr
-    propertyType: 4
-  - shader: {fileID: 4800000, guid: 025775b2b3616154f9eec0261bb8a581, type: 3}
-    shaderName: ARCore/ARBackground
-    propertyName: _MainTex
-    propertyType: 4
-  - shader: {fileID: 4800000, guid: 025775b2b3616154f9eec0261bb8a581, type: 3}
-    shaderName: ARCore/ARBackground
-    propertyName: _UvTopLeftRight
-    propertyType: 1
-  - shader: {fileID: 4800000, guid: 025775b2b3616154f9eec0261bb8a581, type: 3}
-    shaderName: ARCore/ARBackground
-    propertyName: _UvBottomLeftRight
-    propertyType: 1
-  - shader: {fileID: 4800000, guid: c4790e12ed76c486d9fd9d9ccefecb25, type: 3}
-    shaderName: ARCore/DiffuseWithLightEstimation
-    propertyName: _MainTex
-    propertyType: 4
-  - shader: {fileID: 4800000, guid: 57c2c07a0719d4fafab7a4f8a84d1767, type: 3}
-    shaderName: Unlit/ARCameraShader(Linear)
-    propertyName: _textureY
-    propertyType: 4
-  - shader: {fileID: 4800000, guid: 57c2c07a0719d4fafab7a4f8a84d1767, type: 3}
-    shaderName: Unlit/ARCameraShader(Linear)
-    propertyName: _textureCbCr
-    propertyType: 4
-  - shader: {fileID: 10750, guid: 0000000000000000f000000000000000, type: 0}
-    shaderName: Unlit/Transparent
-    propertyName: _MainTex
-    propertyType: 4
-  - shader: {fileID: 4800000, guid: b7004efaaedb14dfcba62eea5c70c9d2, type: 3}
-    shaderName: EdgeDetectionBackground
-    propertyName: _ImageTex
-    propertyType: 4
-=======
-    propertyType: 2
->>>>>>> db7621b7
+    propertyType: 2