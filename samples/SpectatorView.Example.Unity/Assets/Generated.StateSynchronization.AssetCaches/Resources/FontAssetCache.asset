%YAML 1.1
%TAG !u! tag:unity3d.com,2011:
--- !u!114 &11400000
MonoBehaviour:
  m_ObjectHideFlags: 0
  m_CorrespondingSourceObject: {fileID: 0}
  m_PrefabInstance: {fileID: 0}
  m_PrefabAsset: {fileID: 0}
  m_GameObject: {fileID: 0}
  m_Enabled: 1
  m_EditorHideFlags: 0
  m_Script: {fileID: 11500000, guid: 84cc09c48c2e00a4baeb265a59a895cf, type: 3}
  m_Name: FontAssetCache
  m_EditorClassIdentifier: 
  assets:
  - AssetId:
<<<<<<< HEAD
      m_storage: b2e0e8c4-de1f-4e8c-9f82-918218645dd8
=======
      guid:
        m_storage: 00000000-0000-0000-e000-000000000000
      fileIdentifier: 10102
>>>>>>> db7621b7
    Asset: {fileID: 10102, guid: 0000000000000000e000000000000000, type: 0}<|MERGE_RESOLUTION|>--- conflicted
+++ resolved
@@ -14,11 +14,7 @@
   m_EditorClassIdentifier: 
   assets:
   - AssetId:
-<<<<<<< HEAD
-      m_storage: b2e0e8c4-de1f-4e8c-9f82-918218645dd8
-=======
       guid:
         m_storage: 00000000-0000-0000-e000-000000000000
       fileIdentifier: 10102
->>>>>>> db7621b7
     Asset: {fileID: 10102, guid: 0000000000000000e000000000000000, type: 0}