# Spectating with an Android or iOS Device Setup

## Software & Hardware Requirements

### HoloLens 2 & HoloLens Requirements

1. Windows PC
2. HoloLens 2 or HoloLens
3. [Visual Studio 2017](https://visualstudio.microsoft.com/vs/) installed on the PC
4. [Windows 10 SDK (10.0.18362.0)](https://developer.microsoft.com/en-us/windows/downloads/windows-10-sdk)
5. [Unity](https://unity3d.com/get-unity/download) installed on the PC

### Android Requirements

1. Windows PC
2. Android Device that supports [AR Core](https://developers.google.com/ar/discover/supported-devices)
3. [Android Studio](https://developer.android.com/studio)
4. Obtain [ARCore v1.7.0](https://github.com/google-ar/arcore-unity-sdk/releases/tag/v1.7.0) (Note: only v1.7.0 has been tested, use other versions at your own risk). This can be achieved by running the [ResetSamples](../tools/Scripts/ResetSamples.bat) script as an administrator or by manually copying assets content into the [ARCore-Unity-SDK folder](../external/ARCore-Unity-SDK).

>Note: ARCore does not share MixedReality-SpectatorView's MIT license. For more information on ARCore licensing, see [here](https://github.com/google-ar/arcore-unity-sdk/blob/master/LICENSE).

### iOS Requirements

>Note: ARKit contains some scripts that will generate build failures for HoloLens builds. You will only need to obtain the ARKit Unity Plugin described below on your mac device.

1. Mac
2. ARM64 iOS Device that supports [AR Kit](https://developer.apple.com/library/archive/documentation/DeviceInformation/Reference/iOSDeviceCompatibility/DeviceCompatibilityMatrix/DeviceCompatibilityMatrix.html)
3. [Unity](https://unity3d.com/get-unity/download) installed on the Mac
4. [XCode](https://developer.apple.com/xcode/) installed on the Mac
5. Obtain an [apple developer license](https://developer.apple.com/programs/enroll/)
6. Obtain [Unity's ARKit Plugin](https://bitbucket.org/Unity-Technologies/unity-arkit-plugin/src/default/) and place it within the [ARKit-Unity-Plugin folder](../external/ARKit-Unity-Plugin).

>Note: Unity's ARKit Plugin has two licenses, one of which is not a MIT license. For more information on ARKit licensing, see [here](https://bitbucket.org/Unity-Technologies/unity-arkit-plugin/src/default/LICENSES/).

## Spatial Localizer Dependencies

For more information on spatial localizers, see [here](../src/SpectatorView.Unity/Assets/SpatialAlignment/README.md).

Not all spatial alignment strategies support all platforms. See the chart below to determine which strategy best addresses your intended user scenarios.

| Platform  Support      | HoloLens 2 | HoloLens 1 | Android | iOS |
|:----------------------:|:----------:|:----------:|:-------:|:---:|
| Azure Spatial Anchors  | x          | x          | x       | x   |
| QR Code Detection      | x          |            | x       | x   |
| ArUco Marker Detection |            | x          | x       | x   |

### Azure Spatial Anchors

1. Setup an [Azure Spatial Anchors account](https://docs.microsoft.com/en-us/azure/spatial-anchors/quickstarts/get-started-unity-hololens) and obtain the Account Domain, Account ID and the Primary Key.
2. Obtain [AzureSpatialAnchors v1.1.1](https://github.com/Azure/azure-spatial-anchors-samples/releases/tag/v1.1.1). This can be achieved by running the [ResetSamples](../tools/Scripts/ResetSamples.bat) script as an administrator or by manually copying assets content into the [Azure-Spatial-Anchors-Samples folder](../external/Azure-Spatial-Anchors-Samples).
3. In the Android, iOS and WSA Unity player settings, add the **SPATIALALIGNMENT_ASA** preprocessor directive. (This is located via Build Settings -> Player Settings -> Other Settings -> 'Scripting Defined Symbols')
4. When in Unity preparing to build your application, set the Account Domain, Account Id and Account Key for the Spatial Anchors Localizer using values you obtained creating an azure spatial anchors account above. These values are set in the SpatialAnchorsCoordinateLocalizationInitializer MonoBehaviour defined, which will exist for the Android and iOS experiences.

#### Azure Spatial Anchors on iOS
If you are building Azure Spatial Anchors on iOS, you will need to take some additional steps after generating your XCode project through Unity. After exporting an iOS version of your application in Unity, do the following:

1. In the terminal, navigate to your xcode project folder.
2. Run **'pod install --repo-update'** in the terminal when in your xcode project folder.
3. Open and compile your application using the **xcode workspace**. Do NOT use the **xcode project**.
>Note: Failing to take the above steps may result in errors such as 'Undefined symbols for architecture arm64' and 'framework not found Pods_Unity_iPhone' For more information on building ASA for iOS in Unity see [here](https://docs.microsoft.com/en-us/azure/spatial-anchors/quickstarts/get-started-unity-ios).

### QR Code Detection

1. Download the [MixedReality QR Code Plugin](https://github.com/dorreneb/mixed-reality/releases) zip folder and extract its contents into the [MixedReality-QRCodePlugin folder](../external/MixedReality-QRCodePlugin).
2. In the WSA Unity player settings, add the **QRCODESTRACKER_BINARY_AVAILABLE** preprocessor directive. (This is located via Build Settings -> Player Settings -> Other Settings -> 'Scripting Defined Symbols')

>Note: **QRCODESTRACKER_BINARY_AVAILABLE should be removed from the WSA Player settings when building for HoloLens 1.** Adding QRCODESTRACKER_BINARY_AVAILABLE to the player settings for Android, iOS and HoloLens 2 builds should not generate any issues for other spatial alignment strategies. However, when building for HoloLens 1, the QRCODESTRACKER_BINARY_AVAILABLE needs to be removed from the WSA Player settings. Compilation checks to determine whether a device supports QR Code detection are currently conducted using this QRCODESTRACKER_BINARY_AVAILABLE flag. HoloLens 1 does not support QR Code detection.

### ArUco Marker Detection

1. Build a x86 Release version of [SpectatorView.OpenCV.dll](../src/SpectatorView.Native/README.md) and include the associated dll's in your Unity project. Adding the plugins to your Unity project can be achieved by running the [CopyPluginsToUnity](../tools/Scripts/CopyPluginsToUnity.bat) script.

>Note: No arm version of SpectatorView.OpenCV.dll exists, which will cause build errors for HoloLens 2 devices if these dlls are kept in the project when building for HoloLens 2. It is suggested to delete any SpectatorView.Native directories in the Assets folder when building for HoloLens 2 (This will have been created by the above CopyPluginsToUnity script). When building for HoloLens 1 or running DSLR camera experiences, recopy these dll's to the project.

## Building & Deploying

### Before Building

1. Obtain your HoloLens's ip address from its windows settings menu via Settings -> Network & Internet -> Wi-Fi -> Hardware Properties.
2. Add any of the preprocessor directives or Unity packages described above that you intend to use to your clone of the SpectatorView codebase.
3. Open the [SpectatorView.HoloLens scene](../src/SpectatorView.Unity/Assets/SpectatorView/Scenes/SpectatorView.HoloLens.unity) in your Unity project.
4. In the Unity editor, call 'Spectator View -> Update All Asset Caches' (This will be located in the Unity editor toolbar) to prepare content for state synchronization. Add the Generated.StateSynchronization.AssetCaches folder to your project's repository to share across development devices.

> Note: **Asset Caches need to be updated on one development machine and shared across development machines**. Asset Caches aren't currently created in a deterministic manner and can't be recreated in new development environments. The easiest way to share this with a team is to commit changes to the Generated.StateSynchronization.AssetCaches folder that will appear in the Unity project's Assets directory. For more information on Asset Caches see [SpectatorView.StateSynchronization](../src/SpectatorView.Unity/Assets/SpectatorView/Scripts/StateSynchronization/README.md).

### HoloLens 2 & HoloLens

1. Make sure your Unity project contains the asset caches that were created in the 'Before building' steps.
2. Open the project scene that you intend to use with SpectatorView.
3. Add the [SpectatorView prefab](../src/SpectatorView.Unity/Assets/SpectatorView/Prefabs/SpectatorView.prefab) to the scene.
4. Add a GameObjectHierarchyBroadcaster to the root game object of the content you want synchronized.
5. Press the 'HoloLens' button on the [Platform Switcher](../src/SpectatorView.Unity/Assets/SpectatorView.Editor/Scripts/PlatformSwitcherEditor.cs) attached to Spectator View in the Unity inspector (This should configure the correct build settings and app capabilities).
6. Build and deploy the application to your HoloLens device.

### Android

1. Make sure your Unity project contains the asset caches that were created in the 'Before building' steps.
<<<<<<< HEAD
2. Download and Import arcore-unity-sdk-1.7.0.unitypackage from [ARCore v1.7.0](https://github.com/google-ar/arcore-unity-sdk/releases/tag/v1.7.0).
3. Open the [SpectatorView.Android unity scene](../src/SpectatorView.Unity/Assets/SpectatorView/Scenes/SpectatorView.Android.unity) that reflects the correct spatial alignment strategy in your unity project.
4. Set the 'User Ip Address' in the Spectator View script to the ip address of your HoloLens device.
5. Press the 'Android' button on the [Platform Switcher](../src/SpectatorView.Unity/Assets/SpectatorView.Editor/Scripts/PlatformSwitcherEditor.cs) attached to Spectator View in the unity inspector (This should configure the correct build settings and app capabilities).
6. Check 'ARCore Supported' under Build Settings -> Player Settings -> Android -> XR Settings
=======
2. Import [ARCore v1.7.0](https://github.com/google-ar/arcore-unity-sdk/releases/tag/v1.7.0) to your Unity Project (Note: This can also be achieved by running the [ResetSamples.bat](../tools/Scripts/ResetSamples.bat) script as an administrator and adding symbolic linked to your Unity project's asset directory similar to how the sample projects are setup).
3. Open the [SpectatorView.Android Unity scene](../src/SpectatorView.Unity/Assets/SpectatorView/Scenes/SpectatorView.Android.unity).
4. Set the 'User Ip Address' for the Spectator View script to the ip address of your HoloLens device.
5. Press the 'Android' button on the [Platform Switcher](../src/SpectatorView.Unity/Assets/SpectatorView.Editor/Scripts/PlatformSwitcherEditor.cs) attached to Spectator View in the Unity inspector (This should configure the correct build settings and app capabilities).
6. Check 'ARCore Supported' under 'Build Settings -> Player Settings -> Android -> XR Settings' from the Unity editor toolbar.
>>>>>>> 6cf6b81b
7. Export the project to android studio.
8. Update the AndroidManifest.xml in android studio to use the ScreenRecorderActivity class compared to the UnityPlayerActivity as the application activity.
9. Build and deploy the application through android studio to your desired device.

### iOS

> Note: Building iOS applications requires a mac.

1. Make sure your Unity project contains the asset caches that were created in the 'Before building' steps. Asset caches can't be recreated in new development environments, so the asset caches created on the PC need to be checked in or copied over to your mac development environment.
2. Import [Unity's ARKit Plugin](https://bitbucket.org/Unity-Technologies/unity-arkit-plugin/src/default/) to your Unity project. To do this, download the source code from the provided link. You can then add the source code directly to your Unity project or you can place the code in the [ARKit-Unity-Plugin folder](../external/ARKit-Unity-Plugin) and a symbolic linked directory to your Unity project's Assets folder. 
3. Open the [SpectatorView.iOS Unity scene](../src/SpectatorView.Unity/Assets/SpectatorView/Scenes/SpectatorView.iOS.unity).
4. Set the 'User Ip Address' in the Spectator View script to the ip address of your HoloLens device.
5. Press the 'iOS' button on the [Platform Switcher](../src/SpectatorView.Unity/Assets/SpectatorView.Editor/Scripts/PlatformSwitcherEditor.cs) attached to Spectator View in the Unity inspector (This should configure the correct build settings and app capabilities).
6. Export the iOS project to a XCode solution.
7. Configure the [signing certificate](https://developer.apple.com/support/code-signing/) for your Unity generated project in XCode to reflect your developer account.
8. Build and deploy the application through XCode to your desired device (See the below steps if using ASA).

#### iOS with Azure Spatial Anchors
1. In the terminal, navigate to your xcode project folder.
2. Run **'pod install --repo-update'** in the terminal when in your xcode project folder.
3. Open and compile your application using the **xcode workspace**. Do NOT use the **xcode project**.
>Note: Failing to take the above steps may result in errors such as 'Undefined symbols for architecture arm64' and 'framework not found Pods_Unity_iPhone' For more information on building ASA for iOS in Unity see [here](https://docs.microsoft.com/en-us/azure/spatial-anchors/quickstarts/get-started-unity-ios).

## Example Scenes

If you would like to try out an example before setting up your own application to work with spectator view, run [ResetSamples.bat](../tools/Scripts/ResetSamples.bat) as an administrator. Then, open the [SpectatorView.Example.Unity project](../samples/SpectatorView.Example.Unity). You can then build and deploy the following scenes:

* HoloLens: [SpectatorView.HoloLens](../src/SpectatorView.Unity/Assets/SpectatorView/Scenes/SpectatorView.HoloLens.unity)
* Android: [SpectatorView.Android](../src/SpectatorView.Unity/Assets/SpectatorView/Scenes/SpectatorView.Android.unity)
* iOS: [SpectatorView.iOS](../src/SpectatorView.Unity/Assets/SpectatorView/Scenes/SpectatorView.iOS.unity)

>Note: You will need to update the SpectatorView prefab's 'User Ip Address' field to your HoloLens's IPAddress for the SpectatorView.Android and SpectatorView.iOS scenes when building these examples.
<|MERGE_RESOLUTION|>--- conflicted
+++ resolved
@@ -1,142 +1,134 @@
-# Spectating with an Android or iOS Device Setup
-
-## Software & Hardware Requirements
-
-### HoloLens 2 & HoloLens Requirements
-
-1. Windows PC
-2. HoloLens 2 or HoloLens
-3. [Visual Studio 2017](https://visualstudio.microsoft.com/vs/) installed on the PC
-4. [Windows 10 SDK (10.0.18362.0)](https://developer.microsoft.com/en-us/windows/downloads/windows-10-sdk)
-5. [Unity](https://unity3d.com/get-unity/download) installed on the PC
-
-### Android Requirements
-
-1. Windows PC
-2. Android Device that supports [AR Core](https://developers.google.com/ar/discover/supported-devices)
-3. [Android Studio](https://developer.android.com/studio)
-4. Obtain [ARCore v1.7.0](https://github.com/google-ar/arcore-unity-sdk/releases/tag/v1.7.0) (Note: only v1.7.0 has been tested, use other versions at your own risk). This can be achieved by running the [ResetSamples](../tools/Scripts/ResetSamples.bat) script as an administrator or by manually copying assets content into the [ARCore-Unity-SDK folder](../external/ARCore-Unity-SDK).
-
->Note: ARCore does not share MixedReality-SpectatorView's MIT license. For more information on ARCore licensing, see [here](https://github.com/google-ar/arcore-unity-sdk/blob/master/LICENSE).
-
-### iOS Requirements
-
->Note: ARKit contains some scripts that will generate build failures for HoloLens builds. You will only need to obtain the ARKit Unity Plugin described below on your mac device.
-
-1. Mac
-2. ARM64 iOS Device that supports [AR Kit](https://developer.apple.com/library/archive/documentation/DeviceInformation/Reference/iOSDeviceCompatibility/DeviceCompatibilityMatrix/DeviceCompatibilityMatrix.html)
-3. [Unity](https://unity3d.com/get-unity/download) installed on the Mac
-4. [XCode](https://developer.apple.com/xcode/) installed on the Mac
-5. Obtain an [apple developer license](https://developer.apple.com/programs/enroll/)
-6. Obtain [Unity's ARKit Plugin](https://bitbucket.org/Unity-Technologies/unity-arkit-plugin/src/default/) and place it within the [ARKit-Unity-Plugin folder](../external/ARKit-Unity-Plugin).
-
->Note: Unity's ARKit Plugin has two licenses, one of which is not a MIT license. For more information on ARKit licensing, see [here](https://bitbucket.org/Unity-Technologies/unity-arkit-plugin/src/default/LICENSES/).
-
-## Spatial Localizer Dependencies
-
-For more information on spatial localizers, see [here](../src/SpectatorView.Unity/Assets/SpatialAlignment/README.md).
-
-Not all spatial alignment strategies support all platforms. See the chart below to determine which strategy best addresses your intended user scenarios.
-
-| Platform  Support      | HoloLens 2 | HoloLens 1 | Android | iOS |
-|:----------------------:|:----------:|:----------:|:-------:|:---:|
-| Azure Spatial Anchors  | x          | x          | x       | x   |
-| QR Code Detection      | x          |            | x       | x   |
-| ArUco Marker Detection |            | x          | x       | x   |
-
-### Azure Spatial Anchors
-
-1. Setup an [Azure Spatial Anchors account](https://docs.microsoft.com/en-us/azure/spatial-anchors/quickstarts/get-started-unity-hololens) and obtain the Account Domain, Account ID and the Primary Key.
-2. Obtain [AzureSpatialAnchors v1.1.1](https://github.com/Azure/azure-spatial-anchors-samples/releases/tag/v1.1.1). This can be achieved by running the [ResetSamples](../tools/Scripts/ResetSamples.bat) script as an administrator or by manually copying assets content into the [Azure-Spatial-Anchors-Samples folder](../external/Azure-Spatial-Anchors-Samples).
-3. In the Android, iOS and WSA Unity player settings, add the **SPATIALALIGNMENT_ASA** preprocessor directive. (This is located via Build Settings -> Player Settings -> Other Settings -> 'Scripting Defined Symbols')
-4. When in Unity preparing to build your application, set the Account Domain, Account Id and Account Key for the Spatial Anchors Localizer using values you obtained creating an azure spatial anchors account above. These values are set in the SpatialAnchorsCoordinateLocalizationInitializer MonoBehaviour defined, which will exist for the Android and iOS experiences.
-
-#### Azure Spatial Anchors on iOS
-If you are building Azure Spatial Anchors on iOS, you will need to take some additional steps after generating your XCode project through Unity. After exporting an iOS version of your application in Unity, do the following:
-
-1. In the terminal, navigate to your xcode project folder.
-2. Run **'pod install --repo-update'** in the terminal when in your xcode project folder.
-3. Open and compile your application using the **xcode workspace**. Do NOT use the **xcode project**.
->Note: Failing to take the above steps may result in errors such as 'Undefined symbols for architecture arm64' and 'framework not found Pods_Unity_iPhone' For more information on building ASA for iOS in Unity see [here](https://docs.microsoft.com/en-us/azure/spatial-anchors/quickstarts/get-started-unity-ios).
-
-### QR Code Detection
-
-1. Download the [MixedReality QR Code Plugin](https://github.com/dorreneb/mixed-reality/releases) zip folder and extract its contents into the [MixedReality-QRCodePlugin folder](../external/MixedReality-QRCodePlugin).
-2. In the WSA Unity player settings, add the **QRCODESTRACKER_BINARY_AVAILABLE** preprocessor directive. (This is located via Build Settings -> Player Settings -> Other Settings -> 'Scripting Defined Symbols')
-
->Note: **QRCODESTRACKER_BINARY_AVAILABLE should be removed from the WSA Player settings when building for HoloLens 1.** Adding QRCODESTRACKER_BINARY_AVAILABLE to the player settings for Android, iOS and HoloLens 2 builds should not generate any issues for other spatial alignment strategies. However, when building for HoloLens 1, the QRCODESTRACKER_BINARY_AVAILABLE needs to be removed from the WSA Player settings. Compilation checks to determine whether a device supports QR Code detection are currently conducted using this QRCODESTRACKER_BINARY_AVAILABLE flag. HoloLens 1 does not support QR Code detection.
-
-### ArUco Marker Detection
-
-1. Build a x86 Release version of [SpectatorView.OpenCV.dll](../src/SpectatorView.Native/README.md) and include the associated dll's in your Unity project. Adding the plugins to your Unity project can be achieved by running the [CopyPluginsToUnity](../tools/Scripts/CopyPluginsToUnity.bat) script.
-
->Note: No arm version of SpectatorView.OpenCV.dll exists, which will cause build errors for HoloLens 2 devices if these dlls are kept in the project when building for HoloLens 2. It is suggested to delete any SpectatorView.Native directories in the Assets folder when building for HoloLens 2 (This will have been created by the above CopyPluginsToUnity script). When building for HoloLens 1 or running DSLR camera experiences, recopy these dll's to the project.
-
-## Building & Deploying
-
-### Before Building
-
-1. Obtain your HoloLens's ip address from its windows settings menu via Settings -> Network & Internet -> Wi-Fi -> Hardware Properties.
-2. Add any of the preprocessor directives or Unity packages described above that you intend to use to your clone of the SpectatorView codebase.
-3. Open the [SpectatorView.HoloLens scene](../src/SpectatorView.Unity/Assets/SpectatorView/Scenes/SpectatorView.HoloLens.unity) in your Unity project.
-4. In the Unity editor, call 'Spectator View -> Update All Asset Caches' (This will be located in the Unity editor toolbar) to prepare content for state synchronization. Add the Generated.StateSynchronization.AssetCaches folder to your project's repository to share across development devices.
-
-> Note: **Asset Caches need to be updated on one development machine and shared across development machines**. Asset Caches aren't currently created in a deterministic manner and can't be recreated in new development environments. The easiest way to share this with a team is to commit changes to the Generated.StateSynchronization.AssetCaches folder that will appear in the Unity project's Assets directory. For more information on Asset Caches see [SpectatorView.StateSynchronization](../src/SpectatorView.Unity/Assets/SpectatorView/Scripts/StateSynchronization/README.md).
-
-### HoloLens 2 & HoloLens
-
-1. Make sure your Unity project contains the asset caches that were created in the 'Before building' steps.
-2. Open the project scene that you intend to use with SpectatorView.
-3. Add the [SpectatorView prefab](../src/SpectatorView.Unity/Assets/SpectatorView/Prefabs/SpectatorView.prefab) to the scene.
-4. Add a GameObjectHierarchyBroadcaster to the root game object of the content you want synchronized.
-5. Press the 'HoloLens' button on the [Platform Switcher](../src/SpectatorView.Unity/Assets/SpectatorView.Editor/Scripts/PlatformSwitcherEditor.cs) attached to Spectator View in the Unity inspector (This should configure the correct build settings and app capabilities).
-6. Build and deploy the application to your HoloLens device.
-
-### Android
-
-1. Make sure your Unity project contains the asset caches that were created in the 'Before building' steps.
-<<<<<<< HEAD
-2. Download and Import arcore-unity-sdk-1.7.0.unitypackage from [ARCore v1.7.0](https://github.com/google-ar/arcore-unity-sdk/releases/tag/v1.7.0).
-3. Open the [SpectatorView.Android unity scene](../src/SpectatorView.Unity/Assets/SpectatorView/Scenes/SpectatorView.Android.unity) that reflects the correct spatial alignment strategy in your unity project.
-4. Set the 'User Ip Address' in the Spectator View script to the ip address of your HoloLens device.
-5. Press the 'Android' button on the [Platform Switcher](../src/SpectatorView.Unity/Assets/SpectatorView.Editor/Scripts/PlatformSwitcherEditor.cs) attached to Spectator View in the unity inspector (This should configure the correct build settings and app capabilities).
-6. Check 'ARCore Supported' under Build Settings -> Player Settings -> Android -> XR Settings
-=======
-2. Import [ARCore v1.7.0](https://github.com/google-ar/arcore-unity-sdk/releases/tag/v1.7.0) to your Unity Project (Note: This can also be achieved by running the [ResetSamples.bat](../tools/Scripts/ResetSamples.bat) script as an administrator and adding symbolic linked to your Unity project's asset directory similar to how the sample projects are setup).
-3. Open the [SpectatorView.Android Unity scene](../src/SpectatorView.Unity/Assets/SpectatorView/Scenes/SpectatorView.Android.unity).
-4. Set the 'User Ip Address' for the Spectator View script to the ip address of your HoloLens device.
-5. Press the 'Android' button on the [Platform Switcher](../src/SpectatorView.Unity/Assets/SpectatorView.Editor/Scripts/PlatformSwitcherEditor.cs) attached to Spectator View in the Unity inspector (This should configure the correct build settings and app capabilities).
-6. Check 'ARCore Supported' under 'Build Settings -> Player Settings -> Android -> XR Settings' from the Unity editor toolbar.
->>>>>>> 6cf6b81b
-7. Export the project to android studio.
-8. Update the AndroidManifest.xml in android studio to use the ScreenRecorderActivity class compared to the UnityPlayerActivity as the application activity.
-9. Build and deploy the application through android studio to your desired device.
-
-### iOS
-
-> Note: Building iOS applications requires a mac.
-
-1. Make sure your Unity project contains the asset caches that were created in the 'Before building' steps. Asset caches can't be recreated in new development environments, so the asset caches created on the PC need to be checked in or copied over to your mac development environment.
-2. Import [Unity's ARKit Plugin](https://bitbucket.org/Unity-Technologies/unity-arkit-plugin/src/default/) to your Unity project. To do this, download the source code from the provided link. You can then add the source code directly to your Unity project or you can place the code in the [ARKit-Unity-Plugin folder](../external/ARKit-Unity-Plugin) and a symbolic linked directory to your Unity project's Assets folder. 
-3. Open the [SpectatorView.iOS Unity scene](../src/SpectatorView.Unity/Assets/SpectatorView/Scenes/SpectatorView.iOS.unity).
-4. Set the 'User Ip Address' in the Spectator View script to the ip address of your HoloLens device.
-5. Press the 'iOS' button on the [Platform Switcher](../src/SpectatorView.Unity/Assets/SpectatorView.Editor/Scripts/PlatformSwitcherEditor.cs) attached to Spectator View in the Unity inspector (This should configure the correct build settings and app capabilities).
-6. Export the iOS project to a XCode solution.
-7. Configure the [signing certificate](https://developer.apple.com/support/code-signing/) for your Unity generated project in XCode to reflect your developer account.
-8. Build and deploy the application through XCode to your desired device (See the below steps if using ASA).
-
-#### iOS with Azure Spatial Anchors
-1. In the terminal, navigate to your xcode project folder.
-2. Run **'pod install --repo-update'** in the terminal when in your xcode project folder.
-3. Open and compile your application using the **xcode workspace**. Do NOT use the **xcode project**.
->Note: Failing to take the above steps may result in errors such as 'Undefined symbols for architecture arm64' and 'framework not found Pods_Unity_iPhone' For more information on building ASA for iOS in Unity see [here](https://docs.microsoft.com/en-us/azure/spatial-anchors/quickstarts/get-started-unity-ios).
-
-## Example Scenes
-
-If you would like to try out an example before setting up your own application to work with spectator view, run [ResetSamples.bat](../tools/Scripts/ResetSamples.bat) as an administrator. Then, open the [SpectatorView.Example.Unity project](../samples/SpectatorView.Example.Unity). You can then build and deploy the following scenes:
-
-* HoloLens: [SpectatorView.HoloLens](../src/SpectatorView.Unity/Assets/SpectatorView/Scenes/SpectatorView.HoloLens.unity)
-* Android: [SpectatorView.Android](../src/SpectatorView.Unity/Assets/SpectatorView/Scenes/SpectatorView.Android.unity)
-* iOS: [SpectatorView.iOS](../src/SpectatorView.Unity/Assets/SpectatorView/Scenes/SpectatorView.iOS.unity)
-
->Note: You will need to update the SpectatorView prefab's 'User Ip Address' field to your HoloLens's IPAddress for the SpectatorView.Android and SpectatorView.iOS scenes when building these examples.
+# Spectating with an Android or iOS Device Setup
+
+## Software & Hardware Requirements
+
+### HoloLens 2 & HoloLens Requirements
+
+1. Windows PC
+2. HoloLens 2 or HoloLens
+3. [Visual Studio 2017](https://visualstudio.microsoft.com/vs/) installed on the PC
+4. [Windows 10 SDK (10.0.18362.0)](https://developer.microsoft.com/en-us/windows/downloads/windows-10-sdk)
+5. [Unity](https://unity3d.com/get-unity/download) installed on the PC
+
+### Android Requirements
+
+1. Windows PC
+2. Android Device that supports [AR Core](https://developers.google.com/ar/discover/supported-devices)
+3. [Android Studio](https://developer.android.com/studio)
+4. Obtain [ARCore v1.7.0](https://github.com/google-ar/arcore-unity-sdk/releases/tag/v1.7.0) (Note: only v1.7.0 has been tested, use other versions at your own risk). This can be achieved by running the [ResetSamples](../tools/Scripts/ResetSamples.bat) script as an administrator or by manually copying assets content into the [ARCore-Unity-SDK folder](../external/ARCore-Unity-SDK).
+
+>Note: ARCore does not share MixedReality-SpectatorView's MIT license. For more information on ARCore licensing, see [here](https://github.com/google-ar/arcore-unity-sdk/blob/master/LICENSE).
+
+### iOS Requirements
+
+>Note: ARKit contains some scripts that will generate build failures for HoloLens builds. You will only need to obtain the ARKit Unity Plugin described below on your mac device.
+
+1. Mac
+2. ARM64 iOS Device that supports [AR Kit](https://developer.apple.com/library/archive/documentation/DeviceInformation/Reference/iOSDeviceCompatibility/DeviceCompatibilityMatrix/DeviceCompatibilityMatrix.html)
+3. [Unity](https://unity3d.com/get-unity/download) installed on the Mac
+4. [XCode](https://developer.apple.com/xcode/) installed on the Mac
+5. Obtain an [apple developer license](https://developer.apple.com/programs/enroll/)
+6. Obtain [Unity's ARKit Plugin](https://bitbucket.org/Unity-Technologies/unity-arkit-plugin/src/default/) and place it within the [ARKit-Unity-Plugin folder](../external/ARKit-Unity-Plugin).
+
+>Note: Unity's ARKit Plugin has two licenses, one of which is not a MIT license. For more information on ARKit licensing, see [here](https://bitbucket.org/Unity-Technologies/unity-arkit-plugin/src/default/LICENSES/).
+
+## Spatial Localizer Dependencies
+
+For more information on spatial localizers, see [here](../src/SpectatorView.Unity/Assets/SpatialAlignment/README.md).
+
+Not all spatial alignment strategies support all platforms. See the chart below to determine which strategy best addresses your intended user scenarios.
+
+| Platform  Support      | HoloLens 2 | HoloLens 1 | Android | iOS |
+|:----------------------:|:----------:|:----------:|:-------:|:---:|
+| Azure Spatial Anchors  | x          | x          | x       | x   |
+| QR Code Detection      | x          |            | x       | x   |
+| ArUco Marker Detection |            | x          | x       | x   |
+
+### Azure Spatial Anchors
+
+1. Setup an [Azure Spatial Anchors account](https://docs.microsoft.com/en-us/azure/spatial-anchors/quickstarts/get-started-unity-hololens) and obtain the Account Domain, Account ID and the Primary Key.
+2. Obtain [AzureSpatialAnchors v1.1.1](https://github.com/Azure/azure-spatial-anchors-samples/releases/tag/v1.1.1). This can be achieved by running the [ResetSamples](../tools/Scripts/ResetSamples.bat) script as an administrator or by manually copying assets content into the [Azure-Spatial-Anchors-Samples folder](../external/Azure-Spatial-Anchors-Samples).
+3. In the Android, iOS and WSA Unity player settings, add the **SPATIALALIGNMENT_ASA** preprocessor directive. (This is located via Build Settings -> Player Settings -> Other Settings -> 'Scripting Defined Symbols')
+4. When in Unity preparing to build your application, set the Account Domain, Account Id and Account Key for the Spatial Anchors Localizer using values you obtained creating an azure spatial anchors account above. These values are set in the SpatialAnchorsCoordinateLocalizationInitializer MonoBehaviour defined, which will exist for the Android and iOS experiences.
+
+#### Azure Spatial Anchors on iOS
+If you are building Azure Spatial Anchors on iOS, you will need to take some additional steps after generating your XCode project through Unity. After exporting an iOS version of your application in Unity, do the following:
+
+1. In the terminal, navigate to your xcode project folder.
+2. Run **'pod install --repo-update'** in the terminal when in your xcode project folder.
+3. Open and compile your application using the **xcode workspace**. Do NOT use the **xcode project**.
+>Note: Failing to take the above steps may result in errors such as 'Undefined symbols for architecture arm64' and 'framework not found Pods_Unity_iPhone' For more information on building ASA for iOS in Unity see [here](https://docs.microsoft.com/en-us/azure/spatial-anchors/quickstarts/get-started-unity-ios).
+
+### QR Code Detection
+
+1. Download the [MixedReality QR Code Plugin](https://github.com/dorreneb/mixed-reality/releases) zip folder and extract its contents into the [MixedReality-QRCodePlugin folder](../external/MixedReality-QRCodePlugin).
+2. In the WSA Unity player settings, add the **QRCODESTRACKER_BINARY_AVAILABLE** preprocessor directive. (This is located via Build Settings -> Player Settings -> Other Settings -> 'Scripting Defined Symbols')
+
+>Note: **QRCODESTRACKER_BINARY_AVAILABLE should be removed from the WSA Player settings when building for HoloLens 1.** Adding QRCODESTRACKER_BINARY_AVAILABLE to the player settings for Android, iOS and HoloLens 2 builds should not generate any issues for other spatial alignment strategies. However, when building for HoloLens 1, the QRCODESTRACKER_BINARY_AVAILABLE needs to be removed from the WSA Player settings. Compilation checks to determine whether a device supports QR Code detection are currently conducted using this QRCODESTRACKER_BINARY_AVAILABLE flag. HoloLens 1 does not support QR Code detection.
+
+### ArUco Marker Detection
+
+1. Build a x86 Release version of [SpectatorView.OpenCV.dll](../src/SpectatorView.Native/README.md) and include the associated dll's in your Unity project. Adding the plugins to your Unity project can be achieved by running the [CopyPluginsToUnity](../tools/Scripts/CopyPluginsToUnity.bat) script.
+
+>Note: No arm version of SpectatorView.OpenCV.dll exists, which will cause build errors for HoloLens 2 devices if these dlls are kept in the project when building for HoloLens 2. It is suggested to delete any SpectatorView.Native directories in the Assets folder when building for HoloLens 2 (This will have been created by the above CopyPluginsToUnity script). When building for HoloLens 1 or running DSLR camera experiences, recopy these dll's to the project.
+
+## Building & Deploying
+
+### Before Building
+
+1. Obtain your HoloLens's ip address from its windows settings menu via Settings -> Network & Internet -> Wi-Fi -> Hardware Properties.
+2. Add any of the preprocessor directives or Unity packages described above that you intend to use to your clone of the SpectatorView codebase.
+3. Open the [SpectatorView.HoloLens scene](../src/SpectatorView.Unity/Assets/SpectatorView/Scenes/SpectatorView.HoloLens.unity) in your Unity project.
+4. In the Unity editor, call 'Spectator View -> Update All Asset Caches' (This will be located in the Unity editor toolbar) to prepare content for state synchronization. Add the Generated.StateSynchronization.AssetCaches folder to your project's repository to share across development devices.
+
+> Note: **Asset Caches need to be updated on one development machine and shared across development machines**. Asset Caches aren't currently created in a deterministic manner and can't be recreated in new development environments. The easiest way to share this with a team is to commit changes to the Generated.StateSynchronization.AssetCaches folder that will appear in the Unity project's Assets directory. For more information on Asset Caches see [SpectatorView.StateSynchronization](../src/SpectatorView.Unity/Assets/SpectatorView/Scripts/StateSynchronization/README.md).
+
+### HoloLens 2 & HoloLens
+
+1. Make sure your Unity project contains the asset caches that were created in the 'Before building' steps.
+2. Open the project scene that you intend to use with SpectatorView.
+3. Add the [SpectatorView prefab](../src/SpectatorView.Unity/Assets/SpectatorView/Prefabs/SpectatorView.prefab) to the scene.
+4. Add a GameObjectHierarchyBroadcaster to the root game object of the content you want synchronized.
+5. Press the 'HoloLens' button on the [Platform Switcher](../src/SpectatorView.Unity/Assets/SpectatorView.Editor/Scripts/PlatformSwitcherEditor.cs) attached to Spectator View in the Unity inspector (This should configure the correct build settings and app capabilities).
+6. Build and deploy the application to your HoloLens device.
+
+### Android
+
+1. Make sure your Unity project contains the asset caches that were created in the 'Before building' steps.
+2. Download and Import arcore-unity-sdk-1.7.0.unitypackage from [ARCore v1.7.0](https://github.com/google-ar/arcore-unity-sdk/releases/tag/v1.7.0).
+3. Open the [SpectatorView.Android Unity scene](../src/SpectatorView.Unity/Assets/SpectatorView/Scenes/SpectatorView.Android.unity).
+4. Set the 'User Ip Address' for the Spectator View script to the ip address of your HoloLens device.
+5. Press the 'Android' button on the [Platform Switcher](../src/SpectatorView.Unity/Assets/SpectatorView.Editor/Scripts/PlatformSwitcherEditor.cs) attached to Spectator View in the Unity inspector (This should configure the correct build settings and app capabilities).
+6. Check 'ARCore Supported' under 'Build Settings -> Player Settings -> Android -> XR Settings' from the Unity editor toolbar.
+7. Export the project to android studio.
+8. Update the AndroidManifest.xml in android studio to use the ScreenRecorderActivity class compared to the UnityPlayerActivity as the application activity.
+9. Build and deploy the application through android studio to your desired device.
+
+### iOS
+
+> Note: Building iOS applications requires a mac.
+
+1. Make sure your Unity project contains the asset caches that were created in the 'Before building' steps. Asset caches can't be recreated in new development environments, so the asset caches created on the PC need to be checked in or copied over to your mac development environment.
+2. Import [Unity's ARKit Plugin](https://bitbucket.org/Unity-Technologies/unity-arkit-plugin/src/default/) to your Unity project. To do this, download the source code from the provided link. You can then add the source code directly to your Unity project or you can place the code in the [ARKit-Unity-Plugin folder](../external/ARKit-Unity-Plugin) and a symbolic linked directory to your Unity project's Assets folder. 
+3. Open the [SpectatorView.iOS Unity scene](../src/SpectatorView.Unity/Assets/SpectatorView/Scenes/SpectatorView.iOS.unity).
+4. Set the 'User Ip Address' in the Spectator View script to the ip address of your HoloLens device.
+5. Press the 'iOS' button on the [Platform Switcher](../src/SpectatorView.Unity/Assets/SpectatorView.Editor/Scripts/PlatformSwitcherEditor.cs) attached to Spectator View in the Unity inspector (This should configure the correct build settings and app capabilities).
+6. Export the iOS project to a XCode solution.
+7. Configure the [signing certificate](https://developer.apple.com/support/code-signing/) for your Unity generated project in XCode to reflect your developer account.
+8. Build and deploy the application through XCode to your desired device (See the below steps if using ASA).
+
+#### iOS with Azure Spatial Anchors
+1. In the terminal, navigate to your xcode project folder.
+2. Run **'pod install --repo-update'** in the terminal when in your xcode project folder.
+3. Open and compile your application using the **xcode workspace**. Do NOT use the **xcode project**.
+>Note: Failing to take the above steps may result in errors such as 'Undefined symbols for architecture arm64' and 'framework not found Pods_Unity_iPhone' For more information on building ASA for iOS in Unity see [here](https://docs.microsoft.com/en-us/azure/spatial-anchors/quickstarts/get-started-unity-ios).
+
+## Example Scenes
+
+If you would like to try out an example before setting up your own application to work with spectator view, run [ResetSamples.bat](../tools/Scripts/ResetSamples.bat) as an administrator. Then, open the [SpectatorView.Example.Unity project](../samples/SpectatorView.Example.Unity). You can then build and deploy the following scenes:
+
+* HoloLens: [SpectatorView.HoloLens](../src/SpectatorView.Unity/Assets/SpectatorView/Scenes/SpectatorView.HoloLens.unity)
+* Android: [SpectatorView.Android](../src/SpectatorView.Unity/Assets/SpectatorView/Scenes/SpectatorView.Android.unity)
+* iOS: [SpectatorView.iOS](../src/SpectatorView.Unity/Assets/SpectatorView/Scenes/SpectatorView.iOS.unity)
+
+>Note: You will need to update the SpectatorView prefab's 'User Ip Address' field to your HoloLens's IPAddress for the SpectatorView.Android and SpectatorView.iOS scenes when building these examples.