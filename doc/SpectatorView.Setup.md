# Spectator View Mobile Setup
To setup spectator view with a video camera, see [here](SpectatorView.Setup.VideoCamera.md).

## Software & Hardware Requirements

>Note: Spectator View does not currently support Unity's [ARFoundation package](https://docs.unity3d.com/Packages/com.unity.xr.arfoundation@1.0/manual/index.html). For Android and iOS experiences, Spectator View requires using ARCore and ARKit.

### HoloLens 2 & HoloLens Requirements

1. Windows PC
2. HoloLens 2 or HoloLens
3. [Visual Studio 2017](https://visualstudio.microsoft.com/vs/) installed on the PC
4. [Windows 10 SDK (10.0.18362.0)](https://developer.microsoft.com/en-us/windows/downloads/windows-10-sdk)
5. [Unity](https://unity3d.com/get-unity/download) installed on the PC

### Android Requirements

1. Windows PC
2. Android Device that supports [AR Core](https://developers.google.com/ar/discover/supported-devices)
3. [Android Studio](https://developer.android.com/studio)
4. Obtain [ARCore v1.7.0](https://github.com/google-ar/arcore-unity-sdk/releases/tag/v1.7.0) (Note: only v1.7.0 has been tested, use other versions at your own risk). This can be achieved by running the `tools/Scripts/SetupRepository.bat` script as an administrator or by manually copying assets content into a ARCore-Unity-SDK folder in the external directory.
5. [Unity](https://unity3d.com/get-unity/download) installed on your development device with [Android build support](https://docs.unity3d.com/Manual/android-sdksetup.html). This module can be included when first installing Unity, or you can use [Unity Hub to add the module](https://docs.unity3d.com/Manual/GettingStartedAddingEditorComponents.html) after installing.
6. If building with IL2CPP, a specific Android NDK may be required (Unity 2018.3.14f1 required r16b). Older NDK's can be found [here](https://developer.android.com/ndk/downloads/older_releases.html).

>Note: ARCore does not share MixedReality-SpectatorView's MIT license. For more information on ARCore licensing, see [here](https://github.com/google-ar/arcore-unity-sdk/blob/master/LICENSE).

### iOS Requirements

>Note: ARKit contains some scripts that will generate build failures for HoloLens builds. You will only need to obtain the ARKit Unity Plugin described below on your mac device.

1. Mac
2. ARM64 iOS Device that supports [AR Kit](https://developer.apple.com/library/archive/documentation/DeviceInformation/Reference/iOSDeviceCompatibility/DeviceCompatibilityMatrix/DeviceCompatibilityMatrix.html)
3. [Unity](https://unity3d.com/get-unity/download) installed on the Mac with [iOS build support](https://docs.unity3d.com/Manual/iphone-GettingStarted.html).  This module can be included when first installing Unity, or you can use [Unity Hub to add the module](https://docs.unity3d.com/Manual/GettingStartedAddingEditorComponents.html) after installing.
4. [XCode](https://developer.apple.com/xcode/) installed on the Mac
5. Obtain an [apple developer license](https://developer.apple.com/programs/enroll/)
6. Obtain [Unity's ARKit Plugin](https://bitbucket.org/Unity-Technologies/unity-arkit-plugin/src/default/) and place it within the `external/ARKit-Unity-Plugin` folder.

>Note: Unity's ARKit Plugin has two licenses, one of which is not a MIT license. For more information on ARKit licensing, see [here](https://bitbucket.org/Unity-Technologies/unity-arkit-plugin/src/default/LICENSES/).

# Preparing your project

To use the Spectator View codebase, its suggested to clone and reference the MixedReality-SpectatorView repository through symbolic linked directories in your Unity project. Before beginning on the steps below, go through the repository setup process [here](../README.md). This will ensure that the Unity editor components referenced below exist in your project.

## Spatial Alignment Strategy Dependencies

Spectator View requires multiple devices understanding a shared application origin in the physical world. In order to establish this shared application origin, you will need to choose and use a spatial alignment strategy. Different dependencies are needed for different strategies. For more information on spatial alignment strategies, see [here](../src/SpectatorView.Unity/Assets/SpatialAlignment/README.md).

Not all spatial alignment strategies support all platforms. See the chart below to determine which strategy best addresses your intended user scenarios.

| Platform  Support      | HoloLens 2 | HoloLens 1 | Android | iOS |
|:----------------------:|:----------:|:----------:|:-------:|:---:|
| Azure Spatial Anchors  | x          | x          | x       | x   |
| QR Code Detection      | x          |            | x       | x   |
| ArUco Marker Detection |            | x          | x       | x   |

### Azure Spatial Anchors

1. Setup an [Azure Spatial Anchors account](https://docs.microsoft.com/en-us/azure/spatial-anchors/quickstarts/get-started-unity-hololens) and obtain an `Account ID` and `Primary Key`.
2. Obtain [AzureSpatialAnchors v1.1.1](https://github.com/Azure/azure-spatial-anchors-samples/releases/tag/v1.1.1). This can be achieved by running the `tools/Scripts/SetupRepository.bat` script as an administrator or by manually copying assets content into the `external/Azure-Spatial-Anchors-Samples` folder.
3. Add the `SPATIALALIGNMENT_ASA` preprocessor directive to your **Universal Windows Platform Player Settings** (This is located via Build Settings -> Player Settings -> Other Settings -> 'Scripting Defined Symbols')

![Marker](images/UWPPlayerSettings.png)

4. Add the `SPATIALALIGNMENT_ASA` preprocessor directive to your **Android Player Settings** (This is located via Build Settings -> Player Settings -> Other Settings -> 'Scripting Defined Symbols'). **Be sure to pick the Android tab in the Player Settings.**

> Note: If the Android Player Settings don't exist as an option, you may need to install the Android Build tools for Unity. For instructions on how to do this, see [here](https://docs.unity3d.com/Manual/GettingStartedAddingEditorComponents.html).

![Marker](images/AndroidPlayerSettings.png)

5. Add the `SPATIALALIGNMENT_ASA` preprocessor directive to your **iOS player settings** (This is located via Build Settings -> Player Settings -> Other Settings -> 'Scripting Defined Symbols').  **Be sure to pick the iOS tab in the Player Settings.**

>Note: If the iOS Player Settings don't exist as an option, you may need to install the iOS Build tools for Unity. For instructions on how to do this, see [here](https://docs.unity3d.com/Manual/GettingStartedAddingEditorComponents.html).

![Marker](images/iOSPlayerSettings.png)

6. Create a `SpectatorViewSettings` prefab by calling 'Spectator View' -> 'Edit Settings' in the toolbar.

![Marker](images/SpectatorViewSettingsMenu.png)

7. Add a `SpatialAnchorsCoordinateLocalizationInitializer` to this SpectatorViewSettings prefab. Update the Account ID and Account Key to be the Account ID and Primary Key values that you obtained in step 1. 
8. Update the `SpatialLocalizationInitializationSettings` Prioritized Initializers list to reference the `SpatialAnchorCoordinateLocalizationInitializer` you created.

![Marker](images/ASAInspector.png)

> Note: Use of an Account Id and Account Key can accelerate your development process. However, hardcoding these values into your application isn't a safe practice and should be avoided for enterprise deployed solutions. For your end application, its suggested to use an Access or Authentication token. More information on how to setup and use AAD tokens with ASA can be found [here](https://docs.microsoft.com/en-us/azure/spatial-anchors/concepts/authentication?tabs=csharp#azure-ad-user-authentication).

#### Azure Spatial Anchors on iOS
If you are building Azure Spatial Anchors on iOS, you will need to take some additional steps after generating your XCode project through Unity. After exporting an iOS version of your application in Unity, do the following:

1. In the terminal, navigate to your xcode project folder.
2. Run `'pod install --repo-update'` in the terminal when in your xcode project folder.
3. Open and compile your application using the **xcode workspace**. Do NOT use the **xcode project**.
> Note: Failing to take the above steps may result in errors such as 'Undefined symbols for architecture arm64' and 'framework not found Pods_Unity_iPhone' For more information on building ASA for iOS in Unity see [here](https://docs.microsoft.com/en-us/azure/spatial-anchors/quickstarts/get-started-unity-ios).

### QR Code Detection

1. Download the QR APIs Nuget Package [releases.zip](https://github.com/dorreneb/mixed-reality/releases/tag/1.1) folder and extract its contents into the `external/MixedReality-QRCodePlugin` folder.
2. Build an x86 Release version of [SpectatorView.WinRTExtensions.dll](../src/SpectatorView.Native/README.md) and include the associated dll's in your Unity project. Adding the plugins to your Unity project can be achieved by running the `tools/Scripts/CopyPluginsToUnity.bat` script.
3. In the WSA Unity player settings, add the `QRCODESTRACKER_BINARY_AVAILABLE` preprocessor directive. (This is located via Build Settings -> Player Settings -> Other Settings -> 'Scripting Defined Symbols')

![Marker](images/QRCodePlayerSettings.png)

### ArUco Marker Detection

1. Build an x86 Release version of SpectatorView.OpenCV.dll and SpectatorView.WinRTExtensions.dll (see instructions [here](../src/SpectatorView.Native/README.md)) and include the associated dll's in your Unity project. 

2. Add the plugins to your Unity project by running the `tools/Scripts/CopyPluginsToUnity.bat` script. This will add an empty SpectatorView.OpenCV.dll (and dependencies) for the ARM build flavor, which prevents HoloLens 2 build errors.

## Building & Deploying

### Before Building

1. Obtain your HoloLens's ip address from its windows settings menu via Settings -> Network & Internet -> Wi-Fi -> Hardware Properties.
2. Add any of the preprocessor directives or Unity packages described above that you intend to use to your clone of the SpectatorView codebase.
3. If you would like to synchronize Text Mesh Pro UI, you will need to add the `STATESYNC_TEXTMESHPRO` preprocessor directive to the UWP, iOS and Android Player Settings (This is located via Build Settings -> Player Settings -> Other Settings -> 'Scripting Defined Symbols').
4. Open the `SpectatorView.HoloLens` scene in your Unity project.
5. In the Unity editor, call 'Spectator View -> Update All Asset Caches' (This will be located in the Unity editor toolbar) to prepare content for state synchronization. Add the Generated.StateSynchronization.AssetCaches folder to your project's repository to share across development devices.

![Marker](images/UpdateAllAssetCaches.png)

6. Edit the state synchronization performance parameters in your application to monitor material property changes based on your applications needs (SpectatorView -> Edit Global Performance Parameters). For more information on performance tuning content synchronization, see [here](../src/SpectatorView.Unity/Assets/SpectatorView/Scripts/StateSynchronization/README.md).

> Note: **Asset Caches need to be updated on one development machine and shared across development machines**. Asset Caches aren't currently created in a deterministic manner and can't be recreated in new development environments. The easiest way to share this with a team is to commit changes to the Generated.StateSynchronization.AssetCaches folder that will appear in the Unity project's Assets directory. For more information on Asset Caches see [SpectatorView.StateSynchronization](../src/SpectatorView.Unity/Assets/SpectatorView/Scripts/StateSynchronization/README.md).

### HoloLens 2 & HoloLens

1. Make sure your Unity project contains the asset caches that were created in the 'Before building' steps.
2. Open the project scene that you intend to use with SpectatorView. (**Note:** For spectating with a HoloLens device, use `SpectatorView.HoloLens.Spectator` scene.)
3. Add the `SpectatorView` prefab to the scene.
4. Setup your scene to synchronize content. You can either have all content synchronized by checking 'Automatically Broadcast All Game Objects' in BroadcasterSettings located in your SpectatorViewSettings prefab. Or, you can manually add GameObjectHierarchyBroadcaster components to all parent game objects in the scene that you want synchronized.

![Marker](images/SpectatorViewSettingsMenu.png)

![Marker](images/BroadcastAll.png)

5. Press the 'HoloLens' button on the `Platform Switcher` attached to `Spectator View` in the Unity inspector (This should configure the correct build settings and app capabilities).
6. Build and deploy the application to your HoloLens device.

### Android

1. Make sure your Unity project contains the asset caches that were created in the 'Before building' steps.
2. Make sure that you have a reference to ARCore v1.7.0 in your project. This can be achieved by running the `tools/Scripts/SetupRepository.bat` script as an administrator or by downloading and importing the package from [ARCore v1.7.0](https://github.com/google-ar/arcore-unity-sdk/releases/tag/v1.7.0).
3. Open the `SpectatorView.Android` Unity scene.
4. Press the 'Android' button on the `Platform Switcher` attached to `Spectator View` in the Unity inspector (This should configure the correct build settings, app capabilities, and make sure you have a valid Android manifest file).
<<<<<<< HEAD

> Note: If you need to customize your Android manifest, you can make changes to `Assets/Plugins/Android/AndroidManifest.xml` before you build, or you can use the 'Export Project' build option in Unity and then edit `src/main/AndroidManifest.xml` in your Android Studio project.

5. Make sure to declare the SpectatorView.Android scene as the scene included. If SpectatorView.Android does not exist in your list of scenes to choose from in the build settings, open the scene in the Unity editor. Then reopen the build settings and press 'Add Open Scenes'.

![Marker](images/AndroidSceneSelection.png)

=======

> Note: If you need to customize your Android manifest, you can make changes to `Assets/Plugins/Android/AndroidManifest.xml` before you build, or you can use the 'Export Project' build option in Unity and then edit `src/main/AndroidManifest.xml` in your Android Studio project.

5. Make sure to declare the SpectatorView.Android scene as the scene included. If SpectatorView.Android does not exist in your list of scenes to choose from in the build settings, open the scene in the Unity editor. Then reopen the build settings and press 'Add Open Scenes'.

![Marker](images/AndroidSceneSelection.png)

>>>>>>> 6a35534d
6. Build and deploy the application. If you're targeting a new Android development device, you may need to enable developer options and debugging. For information on setting up your Android device for debugging, see [here](https://developer.android.com/studio/debug/dev-options).

### iOS

> Note: Building iOS applications requires a mac.

1. Make sure your Unity project contains the asset caches that were created in the 'Before building' steps. Asset caches can't be recreated in new development environments, so the asset caches created on the PC need to be checked in or copied over to your mac development environment.
2. Import [Unity's ARKit Plugin](https://bitbucket.org/Unity-Technologies/unity-arkit-plugin/src/default/) to your Unity project. To do this, download the source code from the provided link. You can then add the source code to the `external/ARKit-Unity-Plugin` folder. The `tools/Scripts/AddDependencies.bat` script should have added a symbolic link to this folder to your project when setting things up.
3. Open the `SpectatorView.iOS` Unity scene.
4. Press the 'iOS' button on the `Platform Switcher` attached to `Spectator View` in the Unity inspector (This should configure the correct build settings and app capabilities).
5. Export the iOS project to a XCode solution. Be sure to include the SpectatorView.iOS scene. If SpectatorView.iOS scene does not exist in your list of scenes to choose from in the build settings, open the scene in the Unity editor. Then reopen the build settings and press 'Add Open Scenes'.
6. Configure the [signing certificate](https://developer.apple.com/support/code-signing/) for your Unity generated project in XCode to reflect your developer account.
7. Build and deploy the application through XCode to your desired device (See the below steps if using ASA).

#### iOS with Azure Spatial Anchors
1. In the terminal, navigate to your xcode project folder.
2. Run `'pod install --repo-update'` in the terminal when in your xcode project folder.
3. Open and compile your application using the **xcode workspace**. Do NOT use the **xcode project**.
>Note: Failing to take the above steps may result in errors such as 'Undefined symbols for architecture arm64' and 'framework not found Pods_Unity_iPhone' For more information on building ASA for iOS in Unity see [here](https://docs.microsoft.com/en-us/azure/spatial-anchors/quickstarts/get-started-unity-ios).

## Example Scenes

If you would like to try out an example before setting up your own application to work with spectator view, run `tools/Scripts/SetupRepository.bat` as an administrator. Then, open the `samples/SpectatorView.Example.Unity` project. You can then build and deploy the following scenes:

* HoloLens Host: `SpectatorView.HoloLens`
* HoloLens Spectator: `SpectatorView.HoloLens.Spectator`
* Android: `SpectatorView.Android`
* iOS: `SpectatorView.iOS`

## Customizing UI

Spectator View contains some ability for customizing UI. For more information, see [here](../src/SpectatorView.Unity/Assets/SpectatorView/Scripts/UI/README.md).

## Troubleshooting

### __Issue:__ DirectoryNotFoundException: Could not find a part of the path "*.asmdef"
Spectator view uses symbolic linked directories in its sample projects, which results in large file paths. A DirectoryNotFoundException can occur if these file paths become too long. To fix this, place your Unity project in a directory with a shorter name, such as c:\proj.

### __Issue:__ Android screen recording fails to begin based on PERMISSION_DENIED
In some instances, contributors have experienced issues with android permissions after exporting their Unity project to Android Studio and declaring the ScreenRecordingActivity as their main activity in the AndroidManifest.xml. It's been observed that `android:maxSdkVersion=18` arguments can appear in the exported solution for the WRITE_EXTERNAL_STORAGE and READ_EXTERNAL_STORAGE user-permissions declared in their AndroidManifest. Removing `maxSdkVersion` declarations has unblocked users and allowed screen recording to work.

### __Issue:__ System.* types fail to resolve when first building a HoloLens visual studio solution generated from Unity
When first opening a visual studio solution generated from Unity for the Spectator View codebase, the build may fail. Typically after this first failure, an `Opening repositories` step will run and output to the visual studio console. Reattempting the build after this step has ran typically results in the solution succeeding to compile.

### __Issue:__ SetupRepository.sh did not work on Mac
Depending on your local environment, you may need to declare the SetupRepository.sh script as executable by changing its access permissions/mode. To do this, run the following commands:
- `cd tools/Scripts`
- `chmod a+x *.sh`
- `./SetupRepository.sh`

### __Issue:__ Unity fails to open your SpectatorView project on Mac
You may encounter issues when opening a Unity project based on read/write permissions for Project Packages. To fix this, you can run the following command in your Project's Packages folder (Note the below example is for the Build 2019 sample application):
- MixedReality-SpectatorView/samples/Build2019Demo.Unity/Packages$ `sudo chmod a+rwx *`

### __Issue:__ "Failed to change file flags" errors encountered when opening a Unity project on Mac
In some instances, file permissions may generate errors when opening a spectator view Unity project. To fix this, you can try running the following command:
- MixedReality-SpectatorView$ `sudo chmod a+rwx *`

### __Issue:__ Screen Recording UI won't appear on iOS device
The ARKit Camera has an Enable Auto Focus feature that consumes touch input events, breaking Unity canvas interactions on iOS. This can cause the Screen Recording UI to fail to show. To fix this, uncheck the `Enable Auto Focus` option for ARKit's `UnityARCameraManager`:

![Marker](images/iOSAutoFocus.png)

### __Issue:__ Build errors occur when `STATESYNC_TEXTMESHPRO` is enabled
In some instances, if your project does not use Unity 2018.3.14f1, you may encounter breaks in TextMeshPro state synchronization code. In most instances, you will need to make small, often type, fixes to get TextMeshPro synchronization correctly. For now, Spectator View supports Unity 2018.3.14f1 and the TextMeshPro code in the state synchronization code base will be built based off of the TextMeshPro packages shipped with Unity 2018.3.14f1.

### __Issue:__ Azure Spatial Anchors session fails to initialize on Android
Azure spatial anchors uses a custom gradle file, `mainTemplate.gradle`, in order to obtain external dependencies. Prior to release/1.0.3, helper scripts did not correctly setup the symbolic link required to include `mainTemplate.gradle` for new projects. Without this gradle file, initializing Azure Spatial Anchors will fail. To fix this issue, check in your project for `Assets/Plugins/Android/mainTemplate.gradle`. If it does not exist create a symbolic link or copy `mainTemplate.gradle` into an `Assets/Plugins/Android` folder in your Unity project. If this gradle file is in a nested Plugins folder (Not `Assets/Plugins/Android`), it may fail to get picked up correctly. You can test whether the correct gradle file was used by looking in your `build.gradle` definition within Android Studio. It should contain content similar to the `mainTemplate.gradle` distributed with the Azure Spatial Anchors submodule dependency.

### __Issue:__ Frame rate for HoloLens device drastically drops when a spectator device connects to the experience.
Scraping the entire Unity scene for content updates on the HoloLens device can be computationally expensive. You may find that you need to better tune your synchronization story to improve the overall experience. For information on how to tune your synchronization experience for better performance, see [here](../src/SpectatorView.Unity/Assets/SpectatorView/Scripts/StateSynchronization/README.md).

### __Issue:__ Transparent objects display incorrectly on Android or iOS devices.
Its been observed that different shader variants may not get correctly built into Android and iOS applications when only including the SpectatorView.Android or SpectatorView.iOS scene. For example, the standard shader may not end up with transparent variants included in the Android/iOS builds, causing transparent content to not display correctly on spectator devices. To fix this, its suggested to include your HoloLens scene in the Android/iOS build. You can do this by including the scene in your build settings (see below). Note that you will need to keep the SpectatorView.Android or SpectatorView.iOS scene has scene 0 in the build. You may also be able to fix this by including your desired shader in the Build-in Shader Settings (Edit -> Project Settings -> Graphics). You may also be able to fix this by creating a [ShaderVariantCollection](https://docs.unity3d.com/Manual/OptimizingShaderLoadTime.html).

![Marker](images/FixTransparency.png)

### __Issue:__ Shaders don't compile for Android or iOS Unity Players
Shaders originally created to run on HoloLens may not immediately compile for Android or iOS. One common issue is that shader model 5.0 is not supported by OpenGL. To hide DirectX11 shader model 5.0 logic, you can use the below `#if defined(SHADER_API_D3D11)` (Note: In some instances, shaders may not appear correctly in the editor but will compile correctly for iOS and Android). For more information on shader target levels, see [here](https://docs.unity3d.com/Manual/SL-ShaderCompileTargets.html).

`#if defined(SHADER_API_D3D11)`

`#pragma target 5.0`

`#endif`

> Note: Unity has the ability to [emulate different graphics configurations](https://docs.unity3d.com/2018.3/Documentation/Manual/GraphicsEmulation.html) (Edit -> Graphics Emulation). Adjusting these settings may allow for testing your shaders for Android or iOS in the Editor.<|MERGE_RESOLUTION|>--- conflicted
+++ resolved
@@ -1,248 +1,238 @@
-# Spectator View Mobile Setup
-To setup spectator view with a video camera, see [here](SpectatorView.Setup.VideoCamera.md).
-
-## Software & Hardware Requirements
-
->Note: Spectator View does not currently support Unity's [ARFoundation package](https://docs.unity3d.com/Packages/com.unity.xr.arfoundation@1.0/manual/index.html). For Android and iOS experiences, Spectator View requires using ARCore and ARKit.
-
-### HoloLens 2 & HoloLens Requirements
-
-1. Windows PC
-2. HoloLens 2 or HoloLens
-3. [Visual Studio 2017](https://visualstudio.microsoft.com/vs/) installed on the PC
-4. [Windows 10 SDK (10.0.18362.0)](https://developer.microsoft.com/en-us/windows/downloads/windows-10-sdk)
-5. [Unity](https://unity3d.com/get-unity/download) installed on the PC
-
-### Android Requirements
-
-1. Windows PC
-2. Android Device that supports [AR Core](https://developers.google.com/ar/discover/supported-devices)
-3. [Android Studio](https://developer.android.com/studio)
-4. Obtain [ARCore v1.7.0](https://github.com/google-ar/arcore-unity-sdk/releases/tag/v1.7.0) (Note: only v1.7.0 has been tested, use other versions at your own risk). This can be achieved by running the `tools/Scripts/SetupRepository.bat` script as an administrator or by manually copying assets content into a ARCore-Unity-SDK folder in the external directory.
-5. [Unity](https://unity3d.com/get-unity/download) installed on your development device with [Android build support](https://docs.unity3d.com/Manual/android-sdksetup.html). This module can be included when first installing Unity, or you can use [Unity Hub to add the module](https://docs.unity3d.com/Manual/GettingStartedAddingEditorComponents.html) after installing.
-6. If building with IL2CPP, a specific Android NDK may be required (Unity 2018.3.14f1 required r16b). Older NDK's can be found [here](https://developer.android.com/ndk/downloads/older_releases.html).
-
->Note: ARCore does not share MixedReality-SpectatorView's MIT license. For more information on ARCore licensing, see [here](https://github.com/google-ar/arcore-unity-sdk/blob/master/LICENSE).
-
-### iOS Requirements
-
->Note: ARKit contains some scripts that will generate build failures for HoloLens builds. You will only need to obtain the ARKit Unity Plugin described below on your mac device.
-
-1. Mac
-2. ARM64 iOS Device that supports [AR Kit](https://developer.apple.com/library/archive/documentation/DeviceInformation/Reference/iOSDeviceCompatibility/DeviceCompatibilityMatrix/DeviceCompatibilityMatrix.html)
-3. [Unity](https://unity3d.com/get-unity/download) installed on the Mac with [iOS build support](https://docs.unity3d.com/Manual/iphone-GettingStarted.html).  This module can be included when first installing Unity, or you can use [Unity Hub to add the module](https://docs.unity3d.com/Manual/GettingStartedAddingEditorComponents.html) after installing.
-4. [XCode](https://developer.apple.com/xcode/) installed on the Mac
-5. Obtain an [apple developer license](https://developer.apple.com/programs/enroll/)
-6. Obtain [Unity's ARKit Plugin](https://bitbucket.org/Unity-Technologies/unity-arkit-plugin/src/default/) and place it within the `external/ARKit-Unity-Plugin` folder.
-
->Note: Unity's ARKit Plugin has two licenses, one of which is not a MIT license. For more information on ARKit licensing, see [here](https://bitbucket.org/Unity-Technologies/unity-arkit-plugin/src/default/LICENSES/).
-
-# Preparing your project
-
-To use the Spectator View codebase, its suggested to clone and reference the MixedReality-SpectatorView repository through symbolic linked directories in your Unity project. Before beginning on the steps below, go through the repository setup process [here](../README.md). This will ensure that the Unity editor components referenced below exist in your project.
-
-## Spatial Alignment Strategy Dependencies
-
-Spectator View requires multiple devices understanding a shared application origin in the physical world. In order to establish this shared application origin, you will need to choose and use a spatial alignment strategy. Different dependencies are needed for different strategies. For more information on spatial alignment strategies, see [here](../src/SpectatorView.Unity/Assets/SpatialAlignment/README.md).
-
-Not all spatial alignment strategies support all platforms. See the chart below to determine which strategy best addresses your intended user scenarios.
-
-| Platform  Support      | HoloLens 2 | HoloLens 1 | Android | iOS |
-|:----------------------:|:----------:|:----------:|:-------:|:---:|
-| Azure Spatial Anchors  | x          | x          | x       | x   |
-| QR Code Detection      | x          |            | x       | x   |
-| ArUco Marker Detection |            | x          | x       | x   |
-
-### Azure Spatial Anchors
-
-1. Setup an [Azure Spatial Anchors account](https://docs.microsoft.com/en-us/azure/spatial-anchors/quickstarts/get-started-unity-hololens) and obtain an `Account ID` and `Primary Key`.
-2. Obtain [AzureSpatialAnchors v1.1.1](https://github.com/Azure/azure-spatial-anchors-samples/releases/tag/v1.1.1). This can be achieved by running the `tools/Scripts/SetupRepository.bat` script as an administrator or by manually copying assets content into the `external/Azure-Spatial-Anchors-Samples` folder.
-3. Add the `SPATIALALIGNMENT_ASA` preprocessor directive to your **Universal Windows Platform Player Settings** (This is located via Build Settings -> Player Settings -> Other Settings -> 'Scripting Defined Symbols')
-
-![Marker](images/UWPPlayerSettings.png)
-
-4. Add the `SPATIALALIGNMENT_ASA` preprocessor directive to your **Android Player Settings** (This is located via Build Settings -> Player Settings -> Other Settings -> 'Scripting Defined Symbols'). **Be sure to pick the Android tab in the Player Settings.**
-
-> Note: If the Android Player Settings don't exist as an option, you may need to install the Android Build tools for Unity. For instructions on how to do this, see [here](https://docs.unity3d.com/Manual/GettingStartedAddingEditorComponents.html).
-
-![Marker](images/AndroidPlayerSettings.png)
-
-5. Add the `SPATIALALIGNMENT_ASA` preprocessor directive to your **iOS player settings** (This is located via Build Settings -> Player Settings -> Other Settings -> 'Scripting Defined Symbols').  **Be sure to pick the iOS tab in the Player Settings.**
-
->Note: If the iOS Player Settings don't exist as an option, you may need to install the iOS Build tools for Unity. For instructions on how to do this, see [here](https://docs.unity3d.com/Manual/GettingStartedAddingEditorComponents.html).
-
-![Marker](images/iOSPlayerSettings.png)
-
-6. Create a `SpectatorViewSettings` prefab by calling 'Spectator View' -> 'Edit Settings' in the toolbar.
-
-![Marker](images/SpectatorViewSettingsMenu.png)
-
-7. Add a `SpatialAnchorsCoordinateLocalizationInitializer` to this SpectatorViewSettings prefab. Update the Account ID and Account Key to be the Account ID and Primary Key values that you obtained in step 1. 
-8. Update the `SpatialLocalizationInitializationSettings` Prioritized Initializers list to reference the `SpatialAnchorCoordinateLocalizationInitializer` you created.
-
-![Marker](images/ASAInspector.png)
-
-> Note: Use of an Account Id and Account Key can accelerate your development process. However, hardcoding these values into your application isn't a safe practice and should be avoided for enterprise deployed solutions. For your end application, its suggested to use an Access or Authentication token. More information on how to setup and use AAD tokens with ASA can be found [here](https://docs.microsoft.com/en-us/azure/spatial-anchors/concepts/authentication?tabs=csharp#azure-ad-user-authentication).
-
-#### Azure Spatial Anchors on iOS
-If you are building Azure Spatial Anchors on iOS, you will need to take some additional steps after generating your XCode project through Unity. After exporting an iOS version of your application in Unity, do the following:
-
-1. In the terminal, navigate to your xcode project folder.
-2. Run `'pod install --repo-update'` in the terminal when in your xcode project folder.
-3. Open and compile your application using the **xcode workspace**. Do NOT use the **xcode project**.
-> Note: Failing to take the above steps may result in errors such as 'Undefined symbols for architecture arm64' and 'framework not found Pods_Unity_iPhone' For more information on building ASA for iOS in Unity see [here](https://docs.microsoft.com/en-us/azure/spatial-anchors/quickstarts/get-started-unity-ios).
-
-### QR Code Detection
-
-1. Download the QR APIs Nuget Package [releases.zip](https://github.com/dorreneb/mixed-reality/releases/tag/1.1) folder and extract its contents into the `external/MixedReality-QRCodePlugin` folder.
-2. Build an x86 Release version of [SpectatorView.WinRTExtensions.dll](../src/SpectatorView.Native/README.md) and include the associated dll's in your Unity project. Adding the plugins to your Unity project can be achieved by running the `tools/Scripts/CopyPluginsToUnity.bat` script.
-3. In the WSA Unity player settings, add the `QRCODESTRACKER_BINARY_AVAILABLE` preprocessor directive. (This is located via Build Settings -> Player Settings -> Other Settings -> 'Scripting Defined Symbols')
-
-![Marker](images/QRCodePlayerSettings.png)
-
-### ArUco Marker Detection
-
-1. Build an x86 Release version of SpectatorView.OpenCV.dll and SpectatorView.WinRTExtensions.dll (see instructions [here](../src/SpectatorView.Native/README.md)) and include the associated dll's in your Unity project. 
-
-2. Add the plugins to your Unity project by running the `tools/Scripts/CopyPluginsToUnity.bat` script. This will add an empty SpectatorView.OpenCV.dll (and dependencies) for the ARM build flavor, which prevents HoloLens 2 build errors.
-
-## Building & Deploying
-
-### Before Building
-
-1. Obtain your HoloLens's ip address from its windows settings menu via Settings -> Network & Internet -> Wi-Fi -> Hardware Properties.
-2. Add any of the preprocessor directives or Unity packages described above that you intend to use to your clone of the SpectatorView codebase.
-3. If you would like to synchronize Text Mesh Pro UI, you will need to add the `STATESYNC_TEXTMESHPRO` preprocessor directive to the UWP, iOS and Android Player Settings (This is located via Build Settings -> Player Settings -> Other Settings -> 'Scripting Defined Symbols').
-4. Open the `SpectatorView.HoloLens` scene in your Unity project.
-5. In the Unity editor, call 'Spectator View -> Update All Asset Caches' (This will be located in the Unity editor toolbar) to prepare content for state synchronization. Add the Generated.StateSynchronization.AssetCaches folder to your project's repository to share across development devices.
-
-![Marker](images/UpdateAllAssetCaches.png)
-
-6. Edit the state synchronization performance parameters in your application to monitor material property changes based on your applications needs (SpectatorView -> Edit Global Performance Parameters). For more information on performance tuning content synchronization, see [here](../src/SpectatorView.Unity/Assets/SpectatorView/Scripts/StateSynchronization/README.md).
-
-> Note: **Asset Caches need to be updated on one development machine and shared across development machines**. Asset Caches aren't currently created in a deterministic manner and can't be recreated in new development environments. The easiest way to share this with a team is to commit changes to the Generated.StateSynchronization.AssetCaches folder that will appear in the Unity project's Assets directory. For more information on Asset Caches see [SpectatorView.StateSynchronization](../src/SpectatorView.Unity/Assets/SpectatorView/Scripts/StateSynchronization/README.md).
-
-### HoloLens 2 & HoloLens
-
-1. Make sure your Unity project contains the asset caches that were created in the 'Before building' steps.
-2. Open the project scene that you intend to use with SpectatorView. (**Note:** For spectating with a HoloLens device, use `SpectatorView.HoloLens.Spectator` scene.)
-3. Add the `SpectatorView` prefab to the scene.
-4. Setup your scene to synchronize content. You can either have all content synchronized by checking 'Automatically Broadcast All Game Objects' in BroadcasterSettings located in your SpectatorViewSettings prefab. Or, you can manually add GameObjectHierarchyBroadcaster components to all parent game objects in the scene that you want synchronized.
-
-![Marker](images/SpectatorViewSettingsMenu.png)
-
-![Marker](images/BroadcastAll.png)
-
-5. Press the 'HoloLens' button on the `Platform Switcher` attached to `Spectator View` in the Unity inspector (This should configure the correct build settings and app capabilities).
-6. Build and deploy the application to your HoloLens device.
-
-### Android
-
-1. Make sure your Unity project contains the asset caches that were created in the 'Before building' steps.
-2. Make sure that you have a reference to ARCore v1.7.0 in your project. This can be achieved by running the `tools/Scripts/SetupRepository.bat` script as an administrator or by downloading and importing the package from [ARCore v1.7.0](https://github.com/google-ar/arcore-unity-sdk/releases/tag/v1.7.0).
-3. Open the `SpectatorView.Android` Unity scene.
-4. Press the 'Android' button on the `Platform Switcher` attached to `Spectator View` in the Unity inspector (This should configure the correct build settings, app capabilities, and make sure you have a valid Android manifest file).
-<<<<<<< HEAD
-
-> Note: If you need to customize your Android manifest, you can make changes to `Assets/Plugins/Android/AndroidManifest.xml` before you build, or you can use the 'Export Project' build option in Unity and then edit `src/main/AndroidManifest.xml` in your Android Studio project.
-
-5. Make sure to declare the SpectatorView.Android scene as the scene included. If SpectatorView.Android does not exist in your list of scenes to choose from in the build settings, open the scene in the Unity editor. Then reopen the build settings and press 'Add Open Scenes'.
-
-![Marker](images/AndroidSceneSelection.png)
-
-=======
-
-> Note: If you need to customize your Android manifest, you can make changes to `Assets/Plugins/Android/AndroidManifest.xml` before you build, or you can use the 'Export Project' build option in Unity and then edit `src/main/AndroidManifest.xml` in your Android Studio project.
-
-5. Make sure to declare the SpectatorView.Android scene as the scene included. If SpectatorView.Android does not exist in your list of scenes to choose from in the build settings, open the scene in the Unity editor. Then reopen the build settings and press 'Add Open Scenes'.
-
-![Marker](images/AndroidSceneSelection.png)
-
->>>>>>> 6a35534d
-6. Build and deploy the application. If you're targeting a new Android development device, you may need to enable developer options and debugging. For information on setting up your Android device for debugging, see [here](https://developer.android.com/studio/debug/dev-options).
-
-### iOS
-
-> Note: Building iOS applications requires a mac.
-
-1. Make sure your Unity project contains the asset caches that were created in the 'Before building' steps. Asset caches can't be recreated in new development environments, so the asset caches created on the PC need to be checked in or copied over to your mac development environment.
-2. Import [Unity's ARKit Plugin](https://bitbucket.org/Unity-Technologies/unity-arkit-plugin/src/default/) to your Unity project. To do this, download the source code from the provided link. You can then add the source code to the `external/ARKit-Unity-Plugin` folder. The `tools/Scripts/AddDependencies.bat` script should have added a symbolic link to this folder to your project when setting things up.
-3. Open the `SpectatorView.iOS` Unity scene.
-4. Press the 'iOS' button on the `Platform Switcher` attached to `Spectator View` in the Unity inspector (This should configure the correct build settings and app capabilities).
-5. Export the iOS project to a XCode solution. Be sure to include the SpectatorView.iOS scene. If SpectatorView.iOS scene does not exist in your list of scenes to choose from in the build settings, open the scene in the Unity editor. Then reopen the build settings and press 'Add Open Scenes'.
-6. Configure the [signing certificate](https://developer.apple.com/support/code-signing/) for your Unity generated project in XCode to reflect your developer account.
-7. Build and deploy the application through XCode to your desired device (See the below steps if using ASA).
-
-#### iOS with Azure Spatial Anchors
-1. In the terminal, navigate to your xcode project folder.
-2. Run `'pod install --repo-update'` in the terminal when in your xcode project folder.
-3. Open and compile your application using the **xcode workspace**. Do NOT use the **xcode project**.
->Note: Failing to take the above steps may result in errors such as 'Undefined symbols for architecture arm64' and 'framework not found Pods_Unity_iPhone' For more information on building ASA for iOS in Unity see [here](https://docs.microsoft.com/en-us/azure/spatial-anchors/quickstarts/get-started-unity-ios).
-
-## Example Scenes
-
-If you would like to try out an example before setting up your own application to work with spectator view, run `tools/Scripts/SetupRepository.bat` as an administrator. Then, open the `samples/SpectatorView.Example.Unity` project. You can then build and deploy the following scenes:
-
-* HoloLens Host: `SpectatorView.HoloLens`
-* HoloLens Spectator: `SpectatorView.HoloLens.Spectator`
-* Android: `SpectatorView.Android`
-* iOS: `SpectatorView.iOS`
-
-## Customizing UI
-
-Spectator View contains some ability for customizing UI. For more information, see [here](../src/SpectatorView.Unity/Assets/SpectatorView/Scripts/UI/README.md).
-
-## Troubleshooting
-
-### __Issue:__ DirectoryNotFoundException: Could not find a part of the path "*.asmdef"
-Spectator view uses symbolic linked directories in its sample projects, which results in large file paths. A DirectoryNotFoundException can occur if these file paths become too long. To fix this, place your Unity project in a directory with a shorter name, such as c:\proj.
-
-### __Issue:__ Android screen recording fails to begin based on PERMISSION_DENIED
-In some instances, contributors have experienced issues with android permissions after exporting their Unity project to Android Studio and declaring the ScreenRecordingActivity as their main activity in the AndroidManifest.xml. It's been observed that `android:maxSdkVersion=18` arguments can appear in the exported solution for the WRITE_EXTERNAL_STORAGE and READ_EXTERNAL_STORAGE user-permissions declared in their AndroidManifest. Removing `maxSdkVersion` declarations has unblocked users and allowed screen recording to work.
-
-### __Issue:__ System.* types fail to resolve when first building a HoloLens visual studio solution generated from Unity
-When first opening a visual studio solution generated from Unity for the Spectator View codebase, the build may fail. Typically after this first failure, an `Opening repositories` step will run and output to the visual studio console. Reattempting the build after this step has ran typically results in the solution succeeding to compile.
-
-### __Issue:__ SetupRepository.sh did not work on Mac
-Depending on your local environment, you may need to declare the SetupRepository.sh script as executable by changing its access permissions/mode. To do this, run the following commands:
-- `cd tools/Scripts`
-- `chmod a+x *.sh`
-- `./SetupRepository.sh`
-
-### __Issue:__ Unity fails to open your SpectatorView project on Mac
-You may encounter issues when opening a Unity project based on read/write permissions for Project Packages. To fix this, you can run the following command in your Project's Packages folder (Note the below example is for the Build 2019 sample application):
-- MixedReality-SpectatorView/samples/Build2019Demo.Unity/Packages$ `sudo chmod a+rwx *`
-
-### __Issue:__ "Failed to change file flags" errors encountered when opening a Unity project on Mac
-In some instances, file permissions may generate errors when opening a spectator view Unity project. To fix this, you can try running the following command:
-- MixedReality-SpectatorView$ `sudo chmod a+rwx *`
-
-### __Issue:__ Screen Recording UI won't appear on iOS device
-The ARKit Camera has an Enable Auto Focus feature that consumes touch input events, breaking Unity canvas interactions on iOS. This can cause the Screen Recording UI to fail to show. To fix this, uncheck the `Enable Auto Focus` option for ARKit's `UnityARCameraManager`:
-
-![Marker](images/iOSAutoFocus.png)
-
-### __Issue:__ Build errors occur when `STATESYNC_TEXTMESHPRO` is enabled
-In some instances, if your project does not use Unity 2018.3.14f1, you may encounter breaks in TextMeshPro state synchronization code. In most instances, you will need to make small, often type, fixes to get TextMeshPro synchronization correctly. For now, Spectator View supports Unity 2018.3.14f1 and the TextMeshPro code in the state synchronization code base will be built based off of the TextMeshPro packages shipped with Unity 2018.3.14f1.
-
-### __Issue:__ Azure Spatial Anchors session fails to initialize on Android
-Azure spatial anchors uses a custom gradle file, `mainTemplate.gradle`, in order to obtain external dependencies. Prior to release/1.0.3, helper scripts did not correctly setup the symbolic link required to include `mainTemplate.gradle` for new projects. Without this gradle file, initializing Azure Spatial Anchors will fail. To fix this issue, check in your project for `Assets/Plugins/Android/mainTemplate.gradle`. If it does not exist create a symbolic link or copy `mainTemplate.gradle` into an `Assets/Plugins/Android` folder in your Unity project. If this gradle file is in a nested Plugins folder (Not `Assets/Plugins/Android`), it may fail to get picked up correctly. You can test whether the correct gradle file was used by looking in your `build.gradle` definition within Android Studio. It should contain content similar to the `mainTemplate.gradle` distributed with the Azure Spatial Anchors submodule dependency.
-
-### __Issue:__ Frame rate for HoloLens device drastically drops when a spectator device connects to the experience.
-Scraping the entire Unity scene for content updates on the HoloLens device can be computationally expensive. You may find that you need to better tune your synchronization story to improve the overall experience. For information on how to tune your synchronization experience for better performance, see [here](../src/SpectatorView.Unity/Assets/SpectatorView/Scripts/StateSynchronization/README.md).
-
-### __Issue:__ Transparent objects display incorrectly on Android or iOS devices.
-Its been observed that different shader variants may not get correctly built into Android and iOS applications when only including the SpectatorView.Android or SpectatorView.iOS scene. For example, the standard shader may not end up with transparent variants included in the Android/iOS builds, causing transparent content to not display correctly on spectator devices. To fix this, its suggested to include your HoloLens scene in the Android/iOS build. You can do this by including the scene in your build settings (see below). Note that you will need to keep the SpectatorView.Android or SpectatorView.iOS scene has scene 0 in the build. You may also be able to fix this by including your desired shader in the Build-in Shader Settings (Edit -> Project Settings -> Graphics). You may also be able to fix this by creating a [ShaderVariantCollection](https://docs.unity3d.com/Manual/OptimizingShaderLoadTime.html).
-
-![Marker](images/FixTransparency.png)
-
-### __Issue:__ Shaders don't compile for Android or iOS Unity Players
-Shaders originally created to run on HoloLens may not immediately compile for Android or iOS. One common issue is that shader model 5.0 is not supported by OpenGL. To hide DirectX11 shader model 5.0 logic, you can use the below `#if defined(SHADER_API_D3D11)` (Note: In some instances, shaders may not appear correctly in the editor but will compile correctly for iOS and Android). For more information on shader target levels, see [here](https://docs.unity3d.com/Manual/SL-ShaderCompileTargets.html).
-
-`#if defined(SHADER_API_D3D11)`
-
-`#pragma target 5.0`
-
-`#endif`
-
+# Spectator View Mobile Setup
+To setup spectator view with a video camera, see [here](SpectatorView.Setup.VideoCamera.md).
+
+## Software & Hardware Requirements
+
+>Note: Spectator View does not currently support Unity's [ARFoundation package](https://docs.unity3d.com/Packages/com.unity.xr.arfoundation@1.0/manual/index.html). For Android and iOS experiences, Spectator View requires using ARCore and ARKit.
+
+### HoloLens 2 & HoloLens Requirements
+
+1. Windows PC
+2. HoloLens 2 or HoloLens
+3. [Visual Studio 2017](https://visualstudio.microsoft.com/vs/) installed on the PC
+4. [Windows 10 SDK (10.0.18362.0)](https://developer.microsoft.com/en-us/windows/downloads/windows-10-sdk)
+5. [Unity](https://unity3d.com/get-unity/download) installed on the PC
+
+### Android Requirements
+
+1. Windows PC
+2. Android Device that supports [AR Core](https://developers.google.com/ar/discover/supported-devices)
+3. [Android Studio](https://developer.android.com/studio)
+4. Obtain [ARCore v1.7.0](https://github.com/google-ar/arcore-unity-sdk/releases/tag/v1.7.0) (Note: only v1.7.0 has been tested, use other versions at your own risk). This can be achieved by running the `tools/Scripts/SetupRepository.bat` script as an administrator or by manually copying assets content into a ARCore-Unity-SDK folder in the external directory.
+5. [Unity](https://unity3d.com/get-unity/download) installed on your development device with [Android build support](https://docs.unity3d.com/Manual/android-sdksetup.html). This module can be included when first installing Unity, or you can use [Unity Hub to add the module](https://docs.unity3d.com/Manual/GettingStartedAddingEditorComponents.html) after installing.
+6. If building with IL2CPP, a specific Android NDK may be required (Unity 2018.3.14f1 required r16b). Older NDK's can be found [here](https://developer.android.com/ndk/downloads/older_releases.html).
+
+>Note: ARCore does not share MixedReality-SpectatorView's MIT license. For more information on ARCore licensing, see [here](https://github.com/google-ar/arcore-unity-sdk/blob/master/LICENSE).
+
+### iOS Requirements
+
+>Note: ARKit contains some scripts that will generate build failures for HoloLens builds. You will only need to obtain the ARKit Unity Plugin described below on your mac device.
+
+1. Mac
+2. ARM64 iOS Device that supports [AR Kit](https://developer.apple.com/library/archive/documentation/DeviceInformation/Reference/iOSDeviceCompatibility/DeviceCompatibilityMatrix/DeviceCompatibilityMatrix.html)
+3. [Unity](https://unity3d.com/get-unity/download) installed on the Mac with [iOS build support](https://docs.unity3d.com/Manual/iphone-GettingStarted.html).  This module can be included when first installing Unity, or you can use [Unity Hub to add the module](https://docs.unity3d.com/Manual/GettingStartedAddingEditorComponents.html) after installing.
+4. [XCode](https://developer.apple.com/xcode/) installed on the Mac
+5. Obtain an [apple developer license](https://developer.apple.com/programs/enroll/)
+6. Obtain [Unity's ARKit Plugin](https://bitbucket.org/Unity-Technologies/unity-arkit-plugin/src/default/) and place it within the `external/ARKit-Unity-Plugin` folder.
+
+>Note: Unity's ARKit Plugin has two licenses, one of which is not a MIT license. For more information on ARKit licensing, see [here](https://bitbucket.org/Unity-Technologies/unity-arkit-plugin/src/default/LICENSES/).
+
+# Preparing your project
+
+To use the Spectator View codebase, its suggested to clone and reference the MixedReality-SpectatorView repository through symbolic linked directories in your Unity project. Before beginning on the steps below, go through the repository setup process [here](../README.md). This will ensure that the Unity editor components referenced below exist in your project.
+
+## Spatial Alignment Strategy Dependencies
+
+Spectator View requires multiple devices understanding a shared application origin in the physical world. In order to establish this shared application origin, you will need to choose and use a spatial alignment strategy. Different dependencies are needed for different strategies. For more information on spatial alignment strategies, see [here](../src/SpectatorView.Unity/Assets/SpatialAlignment/README.md).
+
+Not all spatial alignment strategies support all platforms. See the chart below to determine which strategy best addresses your intended user scenarios.
+
+| Platform  Support      | HoloLens 2 | HoloLens 1 | Android | iOS |
+|:----------------------:|:----------:|:----------:|:-------:|:---:|
+| Azure Spatial Anchors  | x          | x          | x       | x   |
+| QR Code Detection      | x          |            | x       | x   |
+| ArUco Marker Detection |            | x          | x       | x   |
+
+### Azure Spatial Anchors
+
+1. Setup an [Azure Spatial Anchors account](https://docs.microsoft.com/en-us/azure/spatial-anchors/quickstarts/get-started-unity-hololens) and obtain an `Account ID` and `Primary Key`.
+2. Obtain [AzureSpatialAnchors v1.1.1](https://github.com/Azure/azure-spatial-anchors-samples/releases/tag/v1.1.1). This can be achieved by running the `tools/Scripts/SetupRepository.bat` script as an administrator or by manually copying assets content into the `external/Azure-Spatial-Anchors-Samples` folder.
+3. Add the `SPATIALALIGNMENT_ASA` preprocessor directive to your **Universal Windows Platform Player Settings** (This is located via Build Settings -> Player Settings -> Other Settings -> 'Scripting Defined Symbols')
+
+![Marker](images/UWPPlayerSettings.png)
+
+4. Add the `SPATIALALIGNMENT_ASA` preprocessor directive to your **Android Player Settings** (This is located via Build Settings -> Player Settings -> Other Settings -> 'Scripting Defined Symbols'). **Be sure to pick the Android tab in the Player Settings.**
+
+> Note: If the Android Player Settings don't exist as an option, you may need to install the Android Build tools for Unity. For instructions on how to do this, see [here](https://docs.unity3d.com/Manual/GettingStartedAddingEditorComponents.html).
+
+![Marker](images/AndroidPlayerSettings.png)
+
+5. Add the `SPATIALALIGNMENT_ASA` preprocessor directive to your **iOS player settings** (This is located via Build Settings -> Player Settings -> Other Settings -> 'Scripting Defined Symbols').  **Be sure to pick the iOS tab in the Player Settings.**
+
+>Note: If the iOS Player Settings don't exist as an option, you may need to install the iOS Build tools for Unity. For instructions on how to do this, see [here](https://docs.unity3d.com/Manual/GettingStartedAddingEditorComponents.html).
+
+![Marker](images/iOSPlayerSettings.png)
+
+6. Create a `SpectatorViewSettings` prefab by calling 'Spectator View' -> 'Edit Settings' in the toolbar.
+
+![Marker](images/SpectatorViewSettingsMenu.png)
+
+7. Add a `SpatialAnchorsCoordinateLocalizationInitializer` to this SpectatorViewSettings prefab. Update the Account ID and Account Key to be the Account ID and Primary Key values that you obtained in step 1. 
+8. Update the `SpatialLocalizationInitializationSettings` Prioritized Initializers list to reference the `SpatialAnchorCoordinateLocalizationInitializer` you created.
+
+![Marker](images/ASAInspector.png)
+
+> Note: Use of an Account Id and Account Key can accelerate your development process. However, hardcoding these values into your application isn't a safe practice and should be avoided for enterprise deployed solutions. For your end application, its suggested to use an Access or Authentication token. More information on how to setup and use AAD tokens with ASA can be found [here](https://docs.microsoft.com/en-us/azure/spatial-anchors/concepts/authentication?tabs=csharp#azure-ad-user-authentication).
+
+#### Azure Spatial Anchors on iOS
+If you are building Azure Spatial Anchors on iOS, you will need to take some additional steps after generating your XCode project through Unity. After exporting an iOS version of your application in Unity, do the following:
+
+1. In the terminal, navigate to your xcode project folder.
+2. Run `'pod install --repo-update'` in the terminal when in your xcode project folder.
+3. Open and compile your application using the **xcode workspace**. Do NOT use the **xcode project**.
+> Note: Failing to take the above steps may result in errors such as 'Undefined symbols for architecture arm64' and 'framework not found Pods_Unity_iPhone' For more information on building ASA for iOS in Unity see [here](https://docs.microsoft.com/en-us/azure/spatial-anchors/quickstarts/get-started-unity-ios).
+
+### QR Code Detection
+
+1. Download the QR APIs Nuget Package [releases.zip](https://github.com/dorreneb/mixed-reality/releases/tag/1.1) folder and extract its contents into the `external/MixedReality-QRCodePlugin` folder.
+2. Build an x86 Release version of [SpectatorView.WinRTExtensions.dll](../src/SpectatorView.Native/README.md) and include the associated dll's in your Unity project. Adding the plugins to your Unity project can be achieved by running the `tools/Scripts/CopyPluginsToUnity.bat` script.
+3. In the WSA Unity player settings, add the `QRCODESTRACKER_BINARY_AVAILABLE` preprocessor directive. (This is located via Build Settings -> Player Settings -> Other Settings -> 'Scripting Defined Symbols')
+
+![Marker](images/QRCodePlayerSettings.png)
+
+### ArUco Marker Detection
+
+1. Build an x86 Release version of SpectatorView.OpenCV.dll and SpectatorView.WinRTExtensions.dll (see instructions [here](../src/SpectatorView.Native/README.md)) and include the associated dll's in your Unity project. 
+
+2. Add the plugins to your Unity project by running the `tools/Scripts/CopyPluginsToUnity.bat` script. This will add an empty SpectatorView.OpenCV.dll (and dependencies) for the ARM build flavor, which prevents HoloLens 2 build errors.
+
+## Building & Deploying
+
+### Before Building
+
+1. Obtain your HoloLens's ip address from its windows settings menu via Settings -> Network & Internet -> Wi-Fi -> Hardware Properties.
+2. Add any of the preprocessor directives or Unity packages described above that you intend to use to your clone of the SpectatorView codebase.
+3. If you would like to synchronize Text Mesh Pro UI, you will need to add the `STATESYNC_TEXTMESHPRO` preprocessor directive to the UWP, iOS and Android Player Settings (This is located via Build Settings -> Player Settings -> Other Settings -> 'Scripting Defined Symbols').
+4. Open the `SpectatorView.HoloLens` scene in your Unity project.
+5. In the Unity editor, call 'Spectator View -> Update All Asset Caches' (This will be located in the Unity editor toolbar) to prepare content for state synchronization. Add the Generated.StateSynchronization.AssetCaches folder to your project's repository to share across development devices.
+
+![Marker](images/UpdateAllAssetCaches.png)
+
+6. Edit the state synchronization performance parameters in your application to monitor material property changes based on your applications needs (SpectatorView -> Edit Global Performance Parameters). For more information on performance tuning content synchronization, see [here](../src/SpectatorView.Unity/Assets/SpectatorView/Scripts/StateSynchronization/README.md).
+
+> Note: **Asset Caches need to be updated on one development machine and shared across development machines**. Asset Caches aren't currently created in a deterministic manner and can't be recreated in new development environments. The easiest way to share this with a team is to commit changes to the Generated.StateSynchronization.AssetCaches folder that will appear in the Unity project's Assets directory. For more information on Asset Caches see [SpectatorView.StateSynchronization](../src/SpectatorView.Unity/Assets/SpectatorView/Scripts/StateSynchronization/README.md).
+
+### HoloLens 2 & HoloLens
+
+1. Make sure your Unity project contains the asset caches that were created in the 'Before building' steps.
+2. Open the project scene that you intend to use with SpectatorView. (**Note:** For spectating with a HoloLens device, use `SpectatorView.HoloLens.Spectator` scene.)
+3. Add the `SpectatorView` prefab to the scene.
+4. Setup your scene to synchronize content. You can either have all content synchronized by checking 'Automatically Broadcast All Game Objects' in BroadcasterSettings located in your SpectatorViewSettings prefab. Or, you can manually add GameObjectHierarchyBroadcaster components to all parent game objects in the scene that you want synchronized.
+
+![Marker](images/SpectatorViewSettingsMenu.png)
+
+![Marker](images/BroadcastAll.png)
+
+5. Press the 'HoloLens' button on the `Platform Switcher` attached to `Spectator View` in the Unity inspector (This should configure the correct build settings and app capabilities).
+6. Build and deploy the application to your HoloLens device.
+
+### Android
+
+1. Make sure your Unity project contains the asset caches that were created in the 'Before building' steps.
+2. Make sure that you have a reference to ARCore v1.7.0 in your project. This can be achieved by running the `tools/Scripts/SetupRepository.bat` script as an administrator or by downloading and importing the package from [ARCore v1.7.0](https://github.com/google-ar/arcore-unity-sdk/releases/tag/v1.7.0).
+3. Open the `SpectatorView.Android` Unity scene.
+4. Press the 'Android' button on the `Platform Switcher` attached to `Spectator View` in the Unity inspector (This should configure the correct build settings, app capabilities, and make sure you have a valid Android manifest file).
+
+> Note: If you need to customize your Android manifest, you can make changes to `Assets/Plugins/Android/AndroidManifest.xml` before you build, or you can use the 'Export Project' build option in Unity and then edit `src/main/AndroidManifest.xml` in your Android Studio project.
+
+5. Make sure to declare the SpectatorView.Android scene as the scene included. If SpectatorView.Android does not exist in your list of scenes to choose from in the build settings, open the scene in the Unity editor. Then reopen the build settings and press 'Add Open Scenes'.
+
+![Marker](images/AndroidSceneSelection.png)
+
+6. Build and deploy the application. If you're targeting a new Android development device, you may need to enable developer options and debugging. For information on setting up your Android device for debugging, see [here](https://developer.android.com/studio/debug/dev-options).
+
+### iOS
+
+> Note: Building iOS applications requires a mac.
+
+1. Make sure your Unity project contains the asset caches that were created in the 'Before building' steps. Asset caches can't be recreated in new development environments, so the asset caches created on the PC need to be checked in or copied over to your mac development environment.
+2. Import [Unity's ARKit Plugin](https://bitbucket.org/Unity-Technologies/unity-arkit-plugin/src/default/) to your Unity project. To do this, download the source code from the provided link. You can then add the source code to the `external/ARKit-Unity-Plugin` folder. The `tools/Scripts/AddDependencies.bat` script should have added a symbolic link to this folder to your project when setting things up.
+3. Open the `SpectatorView.iOS` Unity scene.
+4. Press the 'iOS' button on the `Platform Switcher` attached to `Spectator View` in the Unity inspector (This should configure the correct build settings and app capabilities).
+5. Export the iOS project to a XCode solution. Be sure to include the SpectatorView.iOS scene. If SpectatorView.iOS scene does not exist in your list of scenes to choose from in the build settings, open the scene in the Unity editor. Then reopen the build settings and press 'Add Open Scenes'.
+6. Configure the [signing certificate](https://developer.apple.com/support/code-signing/) for your Unity generated project in XCode to reflect your developer account.
+7. Build and deploy the application through XCode to your desired device (See the below steps if using ASA).
+
+#### iOS with Azure Spatial Anchors
+1. In the terminal, navigate to your xcode project folder.
+2. Run `'pod install --repo-update'` in the terminal when in your xcode project folder.
+3. Open and compile your application using the **xcode workspace**. Do NOT use the **xcode project**.
+>Note: Failing to take the above steps may result in errors such as 'Undefined symbols for architecture arm64' and 'framework not found Pods_Unity_iPhone' For more information on building ASA for iOS in Unity see [here](https://docs.microsoft.com/en-us/azure/spatial-anchors/quickstarts/get-started-unity-ios).
+
+## Example Scenes
+
+If you would like to try out an example before setting up your own application to work with spectator view, run `tools/Scripts/SetupRepository.bat` as an administrator. Then, open the `samples/SpectatorView.Example.Unity` project. You can then build and deploy the following scenes:
+
+* HoloLens Host: `SpectatorView.HoloLens`
+* HoloLens Spectator: `SpectatorView.HoloLens.Spectator`
+* Android: `SpectatorView.Android`
+* iOS: `SpectatorView.iOS`
+
+## Customizing UI
+
+Spectator View contains some ability for customizing UI. For more information, see [here](../src/SpectatorView.Unity/Assets/SpectatorView/Scripts/UI/README.md).
+
+## Troubleshooting
+
+### __Issue:__ DirectoryNotFoundException: Could not find a part of the path "*.asmdef"
+Spectator view uses symbolic linked directories in its sample projects, which results in large file paths. A DirectoryNotFoundException can occur if these file paths become too long. To fix this, place your Unity project in a directory with a shorter name, such as c:\proj.
+
+### __Issue:__ Android screen recording fails to begin based on PERMISSION_DENIED
+In some instances, contributors have experienced issues with android permissions after exporting their Unity project to Android Studio and declaring the ScreenRecordingActivity as their main activity in the AndroidManifest.xml. It's been observed that `android:maxSdkVersion=18` arguments can appear in the exported solution for the WRITE_EXTERNAL_STORAGE and READ_EXTERNAL_STORAGE user-permissions declared in their AndroidManifest. Removing `maxSdkVersion` declarations has unblocked users and allowed screen recording to work.
+
+### __Issue:__ System.* types fail to resolve when first building a HoloLens visual studio solution generated from Unity
+When first opening a visual studio solution generated from Unity for the Spectator View codebase, the build may fail. Typically after this first failure, an `Opening repositories` step will run and output to the visual studio console. Reattempting the build after this step has ran typically results in the solution succeeding to compile.
+
+### __Issue:__ SetupRepository.sh did not work on Mac
+Depending on your local environment, you may need to declare the SetupRepository.sh script as executable by changing its access permissions/mode. To do this, run the following commands:
+- `cd tools/Scripts`
+- `chmod a+x *.sh`
+- `./SetupRepository.sh`
+
+### __Issue:__ Unity fails to open your SpectatorView project on Mac
+You may encounter issues when opening a Unity project based on read/write permissions for Project Packages. To fix this, you can run the following command in your Project's Packages folder (Note the below example is for the Build 2019 sample application):
+- MixedReality-SpectatorView/samples/Build2019Demo.Unity/Packages$ `sudo chmod a+rwx *`
+
+### __Issue:__ "Failed to change file flags" errors encountered when opening a Unity project on Mac
+In some instances, file permissions may generate errors when opening a spectator view Unity project. To fix this, you can try running the following command:
+- MixedReality-SpectatorView$ `sudo chmod a+rwx *`
+
+### __Issue:__ Screen Recording UI won't appear on iOS device
+The ARKit Camera has an Enable Auto Focus feature that consumes touch input events, breaking Unity canvas interactions on iOS. This can cause the Screen Recording UI to fail to show. To fix this, uncheck the `Enable Auto Focus` option for ARKit's `UnityARCameraManager`:
+
+![Marker](images/iOSAutoFocus.png)
+
+### __Issue:__ Build errors occur when `STATESYNC_TEXTMESHPRO` is enabled
+In some instances, if your project does not use Unity 2018.3.14f1, you may encounter breaks in TextMeshPro state synchronization code. In most instances, you will need to make small, often type, fixes to get TextMeshPro synchronization correctly. For now, Spectator View supports Unity 2018.3.14f1 and the TextMeshPro code in the state synchronization code base will be built based off of the TextMeshPro packages shipped with Unity 2018.3.14f1.
+
+### __Issue:__ Azure Spatial Anchors session fails to initialize on Android
+Azure spatial anchors uses a custom gradle file, `mainTemplate.gradle`, in order to obtain external dependencies. Prior to release/1.0.3, helper scripts did not correctly setup the symbolic link required to include `mainTemplate.gradle` for new projects. Without this gradle file, initializing Azure Spatial Anchors will fail. To fix this issue, check in your project for `Assets/Plugins/Android/mainTemplate.gradle`. If it does not exist create a symbolic link or copy `mainTemplate.gradle` into an `Assets/Plugins/Android` folder in your Unity project. If this gradle file is in a nested Plugins folder (Not `Assets/Plugins/Android`), it may fail to get picked up correctly. You can test whether the correct gradle file was used by looking in your `build.gradle` definition within Android Studio. It should contain content similar to the `mainTemplate.gradle` distributed with the Azure Spatial Anchors submodule dependency.
+
+### __Issue:__ Frame rate for HoloLens device drastically drops when a spectator device connects to the experience.
+Scraping the entire Unity scene for content updates on the HoloLens device can be computationally expensive. You may find that you need to better tune your synchronization story to improve the overall experience. For information on how to tune your synchronization experience for better performance, see [here](../src/SpectatorView.Unity/Assets/SpectatorView/Scripts/StateSynchronization/README.md).
+
+### __Issue:__ Transparent objects display incorrectly on Android or iOS devices.
+Its been observed that different shader variants may not get correctly built into Android and iOS applications when only including the SpectatorView.Android or SpectatorView.iOS scene. For example, the standard shader may not end up with transparent variants included in the Android/iOS builds, causing transparent content to not display correctly on spectator devices. To fix this, its suggested to include your HoloLens scene in the Android/iOS build. You can do this by including the scene in your build settings (see below). Note that you will need to keep the SpectatorView.Android or SpectatorView.iOS scene has scene 0 in the build. You may also be able to fix this by including your desired shader in the Build-in Shader Settings (Edit -> Project Settings -> Graphics). You may also be able to fix this by creating a [ShaderVariantCollection](https://docs.unity3d.com/Manual/OptimizingShaderLoadTime.html).
+
+![Marker](images/FixTransparency.png)
+
+### __Issue:__ Shaders don't compile for Android or iOS Unity Players
+Shaders originally created to run on HoloLens may not immediately compile for Android or iOS. One common issue is that shader model 5.0 is not supported by OpenGL. To hide DirectX11 shader model 5.0 logic, you can use the below `#if defined(SHADER_API_D3D11)` (Note: In some instances, shaders may not appear correctly in the editor but will compile correctly for iOS and Android). For more information on shader target levels, see [here](https://docs.unity3d.com/Manual/SL-ShaderCompileTargets.html).
+
+`#if defined(SHADER_API_D3D11)`
+
+`#pragma target 5.0`
+
+`#endif`
+
 > Note: Unity has the ability to [emulate different graphics configurations](https://docs.unity3d.com/2018.3/Documentation/Manual/GraphicsEmulation.html) (Edit -> Graphics Emulation). Adjusting these settings may allow for testing your shaders for Android or iOS in the Editor.