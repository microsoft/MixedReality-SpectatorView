﻿using Microsoft.MixedReality.Experimental.SpatialAlignment.Common;
using Microsoft.MixedReality.Toolkit.Extensions.Experimental.Socketer;
using System;
using System.Collections.Generic;
using System.IO;
using System.Threading;
using System.Threading.Tasks;
using UnityEngine;

namespace Microsoft.MixedReality.Toolkit.Extensions.Experimental.SpectatorView
{
    public class SpatialCoordinateSystemManager : Singleton<SpatialCoordinateSystemManager>
    {
        /// <summary>
        /// Check for debug logging.
        /// </summary>
        [Tooltip("Check for debug logging.")]
        [SerializeField]
        private bool debugLogging = false;

        /// <summary>
        /// Check to show debug visuals.
        /// </summary>
        [Tooltip("Check to show debug visuals.")]
        public bool showDebugVisuals = false;

        /// <summary>
        /// Game Object to render at spatial coordinate locations when showing debug visuals.
        /// </summary>
        [Tooltip("Game Object to render at spatial coordinate locations when showing debug visuals.")]
        public GameObject debugVisual = null;

        /// <summary>
        /// Debug visual scale.
        /// </summary>
        [Tooltip("Debug visual scale.")]
        public float debugVisualScale = 1.0f;

        public event Action<SpatialCoordinateSystemParticipant> ParticipantConnected;

        public event Action<SpatialCoordinateSystemParticipant> ParticipantDisconnected;

        internal const string CoordinateStateMessageHeader = "COORDSTATE";
        private const string LocalizeCommand = "LOCALIZE";
        private const string LocalizationCompleteCommand = "LOCALIZEDONE";
        private readonly Dictionary<Guid, ISpatialLocalizer> localizers = new Dictionary<Guid, ISpatialLocalizer>();
        private readonly Dictionary<SocketEndpoint, TaskCompletionSource<bool>> remoteLocalizationSessions = new Dictionary<SocketEndpoint, TaskCompletionSource<bool>>();
        private Dictionary<SocketEndpoint, SpatialCoordinateSystemParticipant> participants = new Dictionary<SocketEndpoint, SpatialCoordinateSystemParticipant>();
        private HashSet<INetworkManager> networkManagers = new HashSet<INetworkManager>();
        private ISpatialLocalizationSession currentLocalizationSession = null;

        public void RegisterSpatialLocalizer(ISpatialLocalizer localizer)
        {
            if (localizers.ContainsKey(localizer.SpatialLocalizerId))
            {
                Debug.LogError($"Cannot register multiple SpatialLocalizers with the same ID {localizer.SpatialLocalizerId}");
                return;
            }

            DebugLog($"Registering spatial localizer: {localizer.SpatialLocalizerId}");
            localizers.Add(localizer.SpatialLocalizerId, localizer);
        }

        public void UnregisterSpatialLocalizer(ISpatialLocalizer localizer)
        {
            if (!localizers.Remove(localizer.SpatialLocalizerId))
            {
                Debug.LogError($"Attempted to unregister SpatialLocalizer with ID {localizer.SpatialLocalizerId} that was not registered.");
            }
        }

        public void RegisterNetworkManager(INetworkManager networkManager)
        {
            if (!networkManagers.Add(networkManager))
            {
                Debug.LogError($"Attempted to register the same network manager multiple times");
                return;
            }

            RegisterEvents(networkManager);
        }

        public void UnregisterNetworkManager(INetworkManager networkManager)
        {
            if (!networkManagers.Remove(networkManager))
            {
                Debug.LogError($"Attempted to unregister a network manager that was not registered");
                return;
            }

            UnregisterEvents(networkManager);
        }

        public Task<bool> RunRemoteLocalizationAsync(SocketEndpoint socketEndpoint, Guid spatialLocalizerID, ISpatialLocalizationSettings settings)
        {
<<<<<<< HEAD
            DebugLog($"Initiating remote localization: {socketEndpoint.Address}, {spatialLocalizerID.ToString()}");
=======
            TaskCompletionSource<bool> taskCompletionSource = new TaskCompletionSource<bool>();
            remoteLocalizationSessions.Add(socketEndpoint, taskCompletionSource);

>>>>>>> 102e09ac
            using (MemoryStream stream = new MemoryStream())
            using (BinaryWriter message = new BinaryWriter(stream))
            {
                message.Write(LocalizeCommand);
                message.Write(spatialLocalizerID);
                settings.Serialize(message);

                socketEndpoint.Send(stream.ToArray());
            }

            return taskCompletionSource.Task;
        }

        public Task<bool> LocalizeAsync(SocketEndpoint socketEndpoint, Guid spatialLocalizerID, ISpatialLocalizationSettings settings)
        {
            DebugLog("LocalizeAsync");
            if (currentLocalizationSession != null)
            {
                Debug.LogError($"Failed to start localization session because an existing localization session is in progress");
                return Task.FromResult(false);
            }

            if (!participants.TryGetValue(socketEndpoint, out SpatialCoordinateSystemParticipant participant))
            {
                Debug.LogError($"Could not find a SpatialCoordinateSystemParticipant for SocketEndpoint {socketEndpoint.Address}");
                return Task.FromResult(false);
            }

            if (!localizers.TryGetValue(spatialLocalizerID, out ISpatialLocalizer localizer))
            {
                Debug.LogError($"Could not find a ISpatialLocalizer for spatialLocalizerID {spatialLocalizerID}");
                return Task.FromResult(false);
            }

            DebugLog("Returning a localization session.");
            return RunLocalizationSessionAsync(localizer, settings, participant);
        }

        protected override void OnDestroy()
        {
            foreach (INetworkManager networkManager in networkManagers)
            {
                UnregisterEvents(networkManager);
            }

            CleanUpParticipants();
        }

        private void Update()
        {
            foreach (var participant in participants.Values)
            {
                participant.EnsureStateChangesAreBroadcast();
            }
        }

        private void SendLocalizationCompleteCommand(SocketEndpoint socketEndpoint, bool localizationSuccessful)
        {
            using (MemoryStream stream = new MemoryStream())
            using (BinaryWriter message = new BinaryWriter(stream))
            {
                message.Write(LocalizationCompleteCommand);
                message.Write(localizationSuccessful);

                socketEndpoint.Send(stream.ToArray());
            }
        }

        private void OnConnected(SocketEndpoint endpoint)
        {
            if (participants.ContainsKey(endpoint))
            {
                Debug.LogWarning("SpatialCoordinateSystemParticipant connected that already existed");
                return;
            }

            DebugLog($"Creating new SpatialCoordinateSystemParticipant, IPAddress: {endpoint.Address}, DebugLogging: {debugLogging}");

            SpatialCoordinateSystemParticipant participant = new SpatialCoordinateSystemParticipant(endpoint, debugVisual, debugVisualScale);
            participants[endpoint] = participant;
            participant.ShowDebugVisuals = showDebugVisuals;

            if (ParticipantConnected == null)
            {
                Debug.LogWarning("Participant created, but no connection listeners were found");
                return;
            }

            DebugLog($"Invoking ParticipantConnected event");
            ParticipantConnected.Invoke(participant);
        }

        private void OnDisconnected(SocketEndpoint endpoint)
        {
            if (participants.TryGetValue(endpoint, out var participant))
            {
                participant.Dispose();
                participants.Remove(endpoint);

                ParticipantDisconnected?.Invoke(participant);
            }

            remoteLocalizationSessions.Remove(endpoint);
        }

        private void OnCoordinateStateReceived(SocketEndpoint socketEndpoint, string command, BinaryReader reader, int remainingDataSize)
        {
            if (!participants.TryGetValue(socketEndpoint, out SpatialCoordinateSystemParticipant participant))
            {
                Debug.LogError($"Failed to find a SpatialCoordinateSystemParticipant for an attached SocketEndpoint");
                return;
            }

            participant.ReadCoordinateStateMessage(reader);
        }

        private void OnLocalizationCompleteMessageReceived(SocketEndpoint socketEndpoint, string command, BinaryReader reader, int remainingDataSize)
        {
            bool localizationSuccessful = reader.ReadBoolean();

            if (!remoteLocalizationSessions.TryGetValue(socketEndpoint, out TaskCompletionSource<bool> taskSource))
            {
                Debug.LogError($"Remote session from endpoint {socketEndpoint.Address} completed but we were no longer tracking that session");
                return;
            }

            remoteLocalizationSessions.Remove(socketEndpoint);
            taskSource.SetResult(localizationSuccessful);
        }

        private async void OnLocalizeMessageReceived(SocketEndpoint socketEndpoint, string command, BinaryReader reader, int remainingDataSize)
        {
            if (currentLocalizationSession != null)
            {
                Debug.LogError($"Failed to start localization session because an existing localization session is in progress");
                return;
            }

            Guid spatialLocalizerID = reader.ReadGuid();

            if (!localizers.TryGetValue(spatialLocalizerID, out ISpatialLocalizer localizer))
            {
                Debug.LogError($"Request to begin localization with localizer {spatialLocalizerID} but no localizer with that ID was registered");
                SendLocalizationCompleteCommand(socketEndpoint, localizationSuccessful: false);
                return;
            }

            if (!localizer.TryDeserializeSettings(reader, out ISpatialLocalizationSettings settings))
            {
                Debug.LogError($"Failed to deserialize settings for localizer {spatialLocalizerID}");
                SendLocalizationCompleteCommand(socketEndpoint, localizationSuccessful: false);
                return;
            }

            if (!participants.TryGetValue(socketEndpoint, out SpatialCoordinateSystemParticipant participant))
            {
                Debug.LogError($"Could not find a SpatialCoordinateSystemParticipant for SocketEndpoint {socketEndpoint.Address}");
                SendLocalizationCompleteCommand(socketEndpoint, localizationSuccessful: false);
                return;
            }

            bool localizationSuccessful = await RunLocalizationSessionAsync(localizer, settings, participant);

            // Ensure that the participant's fully-localized state is sent before sending the LocalizationComplete command (versus waiting
            // for the next Update). This way the remote peer receives the located state of the participant before they receive the notification
            // that this localization session completed.
            participant.EnsureStateChangesAreBroadcast();

            SendLocalizationCompleteCommand(socketEndpoint, localizationSuccessful);
        }

        private void OnParticipantDataReceived(SocketEndpoint endpoint, string command, BinaryReader reader, int remainingDataSize)
        {
            if (!TryGetSpatialCoordinateSystemParticipant(endpoint, out SpatialCoordinateSystemParticipant participant))
            {
                Debug.LogError($"Received participant localization data for a missing participant: {endpoint.Address}");
                return;
            }

            if (participant.CurrentLocalizationSession == null)
            {
                Debug.LogError($"Received participant localization data for a participant that is not currently running a localization session: {endpoint.Address}");
                return;
            }

            DebugLog($"Data received for participant: {endpoint.Address}, {command}");
            participant.CurrentLocalizationSession.OnDataReceived(reader);
        }

        private async Task<bool> RunLocalizationSessionAsync(ISpatialLocalizer localizer, ISpatialLocalizationSettings settings, SpatialCoordinateSystemParticipant participant)
        {
            DebugLog($"Creating localization session: {participant.SocketEndpoint.Address}, {settings.ToString()}, {localizer.ToString()}");
            if (!localizer.TryCreateLocalizationSession(participant, settings, out ISpatialLocalizationSession currentLocalizationSession))
            {
                Debug.LogError($"Failed to create an ISpatialLocalizationSession from localizer {localizer.SpatialLocalizerId}");
                return false;
            }

            using (currentLocalizationSession)
            {
                DebugLog($"Setting localization session for participant: {participant.SocketEndpoint.Address}, {currentLocalizationSession.ToString()}");
                participant.CurrentLocalizationSession = currentLocalizationSession;

                try
                {
                    DebugLog($"Starting localization: {participant.SocketEndpoint.Address}, {currentLocalizationSession.ToString()}");
                    // Some SpatialLocalizers/SpatialCoordinateServices key off of token cancellation for their logic flow.
                    // Therefore, we need to create a cancellation token even it is never actually cancelled by the SpatialCoordinateSystemManager.
                    using (var localizeCTS = new CancellationTokenSource())
                    {
                        var coordinate = await currentLocalizationSession.LocalizeAsync(localizeCTS.Token);
                        participant.Coordinate = coordinate;
                    }
                }
                finally
                {
                    participant.CurrentLocalizationSession = null;
                }
            }
            currentLocalizationSession = null;
            return participant.Coordinate != null;
        }

        private void RegisterEvents(INetworkManager networkManager)
        {
            networkManager.Connected += OnConnected;
            networkManager.Disconnected += OnDisconnected;
            networkManager.RegisterCommandHandler(LocalizeCommand, OnLocalizeMessageReceived);
            networkManager.RegisterCommandHandler(LocalizationCompleteCommand, OnLocalizationCompleteMessageReceived);
            networkManager.RegisterCommandHandler(CoordinateStateMessageHeader, OnCoordinateStateReceived);
            networkManager.RegisterCommandHandler(SpatialCoordinateSystemParticipant.LocalizationDataExchangeCommand, OnParticipantDataReceived);
        }

        private void UnregisterEvents(INetworkManager networkManager)
        {
            networkManager.Connected -= OnConnected;
            networkManager.Disconnected -= OnDisconnected;
            networkManager.UnregisterCommandHandler(LocalizeCommand, OnLocalizeMessageReceived);
            networkManager.UnregisterCommandHandler(LocalizationCompleteCommand, OnLocalizationCompleteMessageReceived);
            networkManager.UnregisterCommandHandler(CoordinateStateMessageHeader, OnCoordinateStateReceived);
            networkManager.UnregisterCommandHandler(SpatialCoordinateSystemParticipant.LocalizationDataExchangeCommand, OnParticipantDataReceived);
        }

        private void CleanUpParticipants()
        {
            foreach(var participant in participants)
            {
                if (participant.Value != null)
                {
                    participant.Value.Dispose();
                }
            }

            participants.Clear();
        }

        private void DebugLog(string message)
        {
            if (debugLogging)
            {
                Debug.Log($"SpatialCoordinateSystemManager: {message}");
            }
        }

        internal bool TryGetSpatialCoordinateSystemParticipant(SocketEndpoint connectedEndpoint, out SpatialCoordinateSystemParticipant participant)
        {
            return participants.TryGetValue(connectedEndpoint, out participant);
        }
    }
}
<|MERGE_RESOLUTION|>--- conflicted
+++ resolved
@@ -1,372 +1,369 @@
-﻿using Microsoft.MixedReality.Experimental.SpatialAlignment.Common;
-using Microsoft.MixedReality.Toolkit.Extensions.Experimental.Socketer;
-using System;
-using System.Collections.Generic;
-using System.IO;
-using System.Threading;
-using System.Threading.Tasks;
-using UnityEngine;
-
-namespace Microsoft.MixedReality.Toolkit.Extensions.Experimental.SpectatorView
-{
-    public class SpatialCoordinateSystemManager : Singleton<SpatialCoordinateSystemManager>
-    {
-        /// <summary>
-        /// Check for debug logging.
-        /// </summary>
-        [Tooltip("Check for debug logging.")]
-        [SerializeField]
-        private bool debugLogging = false;
-
-        /// <summary>
-        /// Check to show debug visuals.
-        /// </summary>
-        [Tooltip("Check to show debug visuals.")]
-        public bool showDebugVisuals = false;
-
-        /// <summary>
-        /// Game Object to render at spatial coordinate locations when showing debug visuals.
-        /// </summary>
-        [Tooltip("Game Object to render at spatial coordinate locations when showing debug visuals.")]
-        public GameObject debugVisual = null;
-
-        /// <summary>
-        /// Debug visual scale.
-        /// </summary>
-        [Tooltip("Debug visual scale.")]
-        public float debugVisualScale = 1.0f;
-
-        public event Action<SpatialCoordinateSystemParticipant> ParticipantConnected;
-
-        public event Action<SpatialCoordinateSystemParticipant> ParticipantDisconnected;
-
-        internal const string CoordinateStateMessageHeader = "COORDSTATE";
-        private const string LocalizeCommand = "LOCALIZE";
-        private const string LocalizationCompleteCommand = "LOCALIZEDONE";
-        private readonly Dictionary<Guid, ISpatialLocalizer> localizers = new Dictionary<Guid, ISpatialLocalizer>();
-        private readonly Dictionary<SocketEndpoint, TaskCompletionSource<bool>> remoteLocalizationSessions = new Dictionary<SocketEndpoint, TaskCompletionSource<bool>>();
-        private Dictionary<SocketEndpoint, SpatialCoordinateSystemParticipant> participants = new Dictionary<SocketEndpoint, SpatialCoordinateSystemParticipant>();
-        private HashSet<INetworkManager> networkManagers = new HashSet<INetworkManager>();
-        private ISpatialLocalizationSession currentLocalizationSession = null;
-
-        public void RegisterSpatialLocalizer(ISpatialLocalizer localizer)
-        {
-            if (localizers.ContainsKey(localizer.SpatialLocalizerId))
-            {
-                Debug.LogError($"Cannot register multiple SpatialLocalizers with the same ID {localizer.SpatialLocalizerId}");
-                return;
-            }
-
-            DebugLog($"Registering spatial localizer: {localizer.SpatialLocalizerId}");
-            localizers.Add(localizer.SpatialLocalizerId, localizer);
-        }
-
-        public void UnregisterSpatialLocalizer(ISpatialLocalizer localizer)
-        {
-            if (!localizers.Remove(localizer.SpatialLocalizerId))
-            {
-                Debug.LogError($"Attempted to unregister SpatialLocalizer with ID {localizer.SpatialLocalizerId} that was not registered.");
-            }
-        }
-
-        public void RegisterNetworkManager(INetworkManager networkManager)
-        {
-            if (!networkManagers.Add(networkManager))
-            {
-                Debug.LogError($"Attempted to register the same network manager multiple times");
-                return;
-            }
-
-            RegisterEvents(networkManager);
-        }
-
-        public void UnregisterNetworkManager(INetworkManager networkManager)
-        {
-            if (!networkManagers.Remove(networkManager))
-            {
-                Debug.LogError($"Attempted to unregister a network manager that was not registered");
-                return;
-            }
-
-            UnregisterEvents(networkManager);
-        }
-
-        public Task<bool> RunRemoteLocalizationAsync(SocketEndpoint socketEndpoint, Guid spatialLocalizerID, ISpatialLocalizationSettings settings)
-        {
-<<<<<<< HEAD
-            DebugLog($"Initiating remote localization: {socketEndpoint.Address}, {spatialLocalizerID.ToString()}");
-=======
-            TaskCompletionSource<bool> taskCompletionSource = new TaskCompletionSource<bool>();
-            remoteLocalizationSessions.Add(socketEndpoint, taskCompletionSource);
-
->>>>>>> 102e09ac
-            using (MemoryStream stream = new MemoryStream())
-            using (BinaryWriter message = new BinaryWriter(stream))
-            {
-                message.Write(LocalizeCommand);
-                message.Write(spatialLocalizerID);
-                settings.Serialize(message);
-
-                socketEndpoint.Send(stream.ToArray());
-            }
-
-            return taskCompletionSource.Task;
-        }
-
-        public Task<bool> LocalizeAsync(SocketEndpoint socketEndpoint, Guid spatialLocalizerID, ISpatialLocalizationSettings settings)
-        {
-            DebugLog("LocalizeAsync");
-            if (currentLocalizationSession != null)
-            {
-                Debug.LogError($"Failed to start localization session because an existing localization session is in progress");
-                return Task.FromResult(false);
-            }
-
-            if (!participants.TryGetValue(socketEndpoint, out SpatialCoordinateSystemParticipant participant))
-            {
-                Debug.LogError($"Could not find a SpatialCoordinateSystemParticipant for SocketEndpoint {socketEndpoint.Address}");
-                return Task.FromResult(false);
-            }
-
-            if (!localizers.TryGetValue(spatialLocalizerID, out ISpatialLocalizer localizer))
-            {
-                Debug.LogError($"Could not find a ISpatialLocalizer for spatialLocalizerID {spatialLocalizerID}");
-                return Task.FromResult(false);
-            }
-
-            DebugLog("Returning a localization session.");
-            return RunLocalizationSessionAsync(localizer, settings, participant);
-        }
-
-        protected override void OnDestroy()
-        {
-            foreach (INetworkManager networkManager in networkManagers)
-            {
-                UnregisterEvents(networkManager);
-            }
-
-            CleanUpParticipants();
-        }
-
-        private void Update()
-        {
-            foreach (var participant in participants.Values)
-            {
-                participant.EnsureStateChangesAreBroadcast();
-            }
-        }
-
-        private void SendLocalizationCompleteCommand(SocketEndpoint socketEndpoint, bool localizationSuccessful)
-        {
-            using (MemoryStream stream = new MemoryStream())
-            using (BinaryWriter message = new BinaryWriter(stream))
-            {
-                message.Write(LocalizationCompleteCommand);
-                message.Write(localizationSuccessful);
-
-                socketEndpoint.Send(stream.ToArray());
-            }
-        }
-
-        private void OnConnected(SocketEndpoint endpoint)
-        {
-            if (participants.ContainsKey(endpoint))
-            {
-                Debug.LogWarning("SpatialCoordinateSystemParticipant connected that already existed");
-                return;
-            }
-
-            DebugLog($"Creating new SpatialCoordinateSystemParticipant, IPAddress: {endpoint.Address}, DebugLogging: {debugLogging}");
-
-            SpatialCoordinateSystemParticipant participant = new SpatialCoordinateSystemParticipant(endpoint, debugVisual, debugVisualScale);
-            participants[endpoint] = participant;
-            participant.ShowDebugVisuals = showDebugVisuals;
-
-            if (ParticipantConnected == null)
-            {
-                Debug.LogWarning("Participant created, but no connection listeners were found");
-                return;
-            }
-
-            DebugLog($"Invoking ParticipantConnected event");
-            ParticipantConnected.Invoke(participant);
-        }
-
-        private void OnDisconnected(SocketEndpoint endpoint)
-        {
-            if (participants.TryGetValue(endpoint, out var participant))
-            {
-                participant.Dispose();
-                participants.Remove(endpoint);
-
-                ParticipantDisconnected?.Invoke(participant);
-            }
-
-            remoteLocalizationSessions.Remove(endpoint);
-        }
-
-        private void OnCoordinateStateReceived(SocketEndpoint socketEndpoint, string command, BinaryReader reader, int remainingDataSize)
-        {
-            if (!participants.TryGetValue(socketEndpoint, out SpatialCoordinateSystemParticipant participant))
-            {
-                Debug.LogError($"Failed to find a SpatialCoordinateSystemParticipant for an attached SocketEndpoint");
-                return;
-            }
-
-            participant.ReadCoordinateStateMessage(reader);
-        }
-
-        private void OnLocalizationCompleteMessageReceived(SocketEndpoint socketEndpoint, string command, BinaryReader reader, int remainingDataSize)
-        {
-            bool localizationSuccessful = reader.ReadBoolean();
-
-            if (!remoteLocalizationSessions.TryGetValue(socketEndpoint, out TaskCompletionSource<bool> taskSource))
-            {
-                Debug.LogError($"Remote session from endpoint {socketEndpoint.Address} completed but we were no longer tracking that session");
-                return;
-            }
-
-            remoteLocalizationSessions.Remove(socketEndpoint);
-            taskSource.SetResult(localizationSuccessful);
-        }
-
-        private async void OnLocalizeMessageReceived(SocketEndpoint socketEndpoint, string command, BinaryReader reader, int remainingDataSize)
-        {
-            if (currentLocalizationSession != null)
-            {
-                Debug.LogError($"Failed to start localization session because an existing localization session is in progress");
-                return;
-            }
-
-            Guid spatialLocalizerID = reader.ReadGuid();
-
-            if (!localizers.TryGetValue(spatialLocalizerID, out ISpatialLocalizer localizer))
-            {
-                Debug.LogError($"Request to begin localization with localizer {spatialLocalizerID} but no localizer with that ID was registered");
-                SendLocalizationCompleteCommand(socketEndpoint, localizationSuccessful: false);
-                return;
-            }
-
-            if (!localizer.TryDeserializeSettings(reader, out ISpatialLocalizationSettings settings))
-            {
-                Debug.LogError($"Failed to deserialize settings for localizer {spatialLocalizerID}");
-                SendLocalizationCompleteCommand(socketEndpoint, localizationSuccessful: false);
-                return;
-            }
-
-            if (!participants.TryGetValue(socketEndpoint, out SpatialCoordinateSystemParticipant participant))
-            {
-                Debug.LogError($"Could not find a SpatialCoordinateSystemParticipant for SocketEndpoint {socketEndpoint.Address}");
-                SendLocalizationCompleteCommand(socketEndpoint, localizationSuccessful: false);
-                return;
-            }
-
-            bool localizationSuccessful = await RunLocalizationSessionAsync(localizer, settings, participant);
-
-            // Ensure that the participant's fully-localized state is sent before sending the LocalizationComplete command (versus waiting
-            // for the next Update). This way the remote peer receives the located state of the participant before they receive the notification
-            // that this localization session completed.
-            participant.EnsureStateChangesAreBroadcast();
-
-            SendLocalizationCompleteCommand(socketEndpoint, localizationSuccessful);
-        }
-
-        private void OnParticipantDataReceived(SocketEndpoint endpoint, string command, BinaryReader reader, int remainingDataSize)
-        {
-            if (!TryGetSpatialCoordinateSystemParticipant(endpoint, out SpatialCoordinateSystemParticipant participant))
-            {
-                Debug.LogError($"Received participant localization data for a missing participant: {endpoint.Address}");
-                return;
-            }
-
-            if (participant.CurrentLocalizationSession == null)
-            {
-                Debug.LogError($"Received participant localization data for a participant that is not currently running a localization session: {endpoint.Address}");
-                return;
-            }
-
-            DebugLog($"Data received for participant: {endpoint.Address}, {command}");
-            participant.CurrentLocalizationSession.OnDataReceived(reader);
-        }
-
-        private async Task<bool> RunLocalizationSessionAsync(ISpatialLocalizer localizer, ISpatialLocalizationSettings settings, SpatialCoordinateSystemParticipant participant)
-        {
-            DebugLog($"Creating localization session: {participant.SocketEndpoint.Address}, {settings.ToString()}, {localizer.ToString()}");
-            if (!localizer.TryCreateLocalizationSession(participant, settings, out ISpatialLocalizationSession currentLocalizationSession))
-            {
-                Debug.LogError($"Failed to create an ISpatialLocalizationSession from localizer {localizer.SpatialLocalizerId}");
-                return false;
-            }
-
-            using (currentLocalizationSession)
-            {
-                DebugLog($"Setting localization session for participant: {participant.SocketEndpoint.Address}, {currentLocalizationSession.ToString()}");
-                participant.CurrentLocalizationSession = currentLocalizationSession;
-
-                try
-                {
-                    DebugLog($"Starting localization: {participant.SocketEndpoint.Address}, {currentLocalizationSession.ToString()}");
-                    // Some SpatialLocalizers/SpatialCoordinateServices key off of token cancellation for their logic flow.
-                    // Therefore, we need to create a cancellation token even it is never actually cancelled by the SpatialCoordinateSystemManager.
-                    using (var localizeCTS = new CancellationTokenSource())
-                    {
-                        var coordinate = await currentLocalizationSession.LocalizeAsync(localizeCTS.Token);
-                        participant.Coordinate = coordinate;
-                    }
-                }
-                finally
-                {
-                    participant.CurrentLocalizationSession = null;
-                }
-            }
-            currentLocalizationSession = null;
-            return participant.Coordinate != null;
-        }
-
-        private void RegisterEvents(INetworkManager networkManager)
-        {
-            networkManager.Connected += OnConnected;
-            networkManager.Disconnected += OnDisconnected;
-            networkManager.RegisterCommandHandler(LocalizeCommand, OnLocalizeMessageReceived);
-            networkManager.RegisterCommandHandler(LocalizationCompleteCommand, OnLocalizationCompleteMessageReceived);
-            networkManager.RegisterCommandHandler(CoordinateStateMessageHeader, OnCoordinateStateReceived);
-            networkManager.RegisterCommandHandler(SpatialCoordinateSystemParticipant.LocalizationDataExchangeCommand, OnParticipantDataReceived);
-        }
-
-        private void UnregisterEvents(INetworkManager networkManager)
-        {
-            networkManager.Connected -= OnConnected;
-            networkManager.Disconnected -= OnDisconnected;
-            networkManager.UnregisterCommandHandler(LocalizeCommand, OnLocalizeMessageReceived);
-            networkManager.UnregisterCommandHandler(LocalizationCompleteCommand, OnLocalizationCompleteMessageReceived);
-            networkManager.UnregisterCommandHandler(CoordinateStateMessageHeader, OnCoordinateStateReceived);
-            networkManager.UnregisterCommandHandler(SpatialCoordinateSystemParticipant.LocalizationDataExchangeCommand, OnParticipantDataReceived);
-        }
-
-        private void CleanUpParticipants()
-        {
-            foreach(var participant in participants)
-            {
-                if (participant.Value != null)
-                {
-                    participant.Value.Dispose();
-                }
-            }
-
-            participants.Clear();
-        }
-
-        private void DebugLog(string message)
-        {
-            if (debugLogging)
-            {
-                Debug.Log($"SpatialCoordinateSystemManager: {message}");
-            }
-        }
-
-        internal bool TryGetSpatialCoordinateSystemParticipant(SocketEndpoint connectedEndpoint, out SpatialCoordinateSystemParticipant participant)
-        {
-            return participants.TryGetValue(connectedEndpoint, out participant);
-        }
-    }
-}
+﻿using Microsoft.MixedReality.Experimental.SpatialAlignment.Common;
+using Microsoft.MixedReality.Toolkit.Extensions.Experimental.Socketer;
+using System;
+using System.Collections.Generic;
+using System.IO;
+using System.Threading;
+using System.Threading.Tasks;
+using UnityEngine;
+
+namespace Microsoft.MixedReality.Toolkit.Extensions.Experimental.SpectatorView
+{
+    public class SpatialCoordinateSystemManager : Singleton<SpatialCoordinateSystemManager>
+    {
+        /// <summary>
+        /// Check for debug logging.
+        /// </summary>
+        [Tooltip("Check for debug logging.")]
+        [SerializeField]
+        private bool debugLogging = false;
+
+        /// <summary>
+        /// Check to show debug visuals.
+        /// </summary>
+        [Tooltip("Check to show debug visuals.")]
+        public bool showDebugVisuals = false;
+
+        /// <summary>
+        /// Game Object to render at spatial coordinate locations when showing debug visuals.
+        /// </summary>
+        [Tooltip("Game Object to render at spatial coordinate locations when showing debug visuals.")]
+        public GameObject debugVisual = null;
+
+        /// <summary>
+        /// Debug visual scale.
+        /// </summary>
+        [Tooltip("Debug visual scale.")]
+        public float debugVisualScale = 1.0f;
+
+        public event Action<SpatialCoordinateSystemParticipant> ParticipantConnected;
+
+        public event Action<SpatialCoordinateSystemParticipant> ParticipantDisconnected;
+
+        internal const string CoordinateStateMessageHeader = "COORDSTATE";
+        private const string LocalizeCommand = "LOCALIZE";
+        private const string LocalizationCompleteCommand = "LOCALIZEDONE";
+        private readonly Dictionary<Guid, ISpatialLocalizer> localizers = new Dictionary<Guid, ISpatialLocalizer>();
+        private readonly Dictionary<SocketEndpoint, TaskCompletionSource<bool>> remoteLocalizationSessions = new Dictionary<SocketEndpoint, TaskCompletionSource<bool>>();
+        private Dictionary<SocketEndpoint, SpatialCoordinateSystemParticipant> participants = new Dictionary<SocketEndpoint, SpatialCoordinateSystemParticipant>();
+        private HashSet<INetworkManager> networkManagers = new HashSet<INetworkManager>();
+        private ISpatialLocalizationSession currentLocalizationSession = null;
+
+        public void RegisterSpatialLocalizer(ISpatialLocalizer localizer)
+        {
+            if (localizers.ContainsKey(localizer.SpatialLocalizerId))
+            {
+                Debug.LogError($"Cannot register multiple SpatialLocalizers with the same ID {localizer.SpatialLocalizerId}");
+                return;
+            }
+
+            DebugLog($"Registering spatial localizer: {localizer.SpatialLocalizerId}");
+            localizers.Add(localizer.SpatialLocalizerId, localizer);
+        }
+
+        public void UnregisterSpatialLocalizer(ISpatialLocalizer localizer)
+        {
+            if (!localizers.Remove(localizer.SpatialLocalizerId))
+            {
+                Debug.LogError($"Attempted to unregister SpatialLocalizer with ID {localizer.SpatialLocalizerId} that was not registered.");
+            }
+        }
+
+        public void RegisterNetworkManager(INetworkManager networkManager)
+        {
+            if (!networkManagers.Add(networkManager))
+            {
+                Debug.LogError($"Attempted to register the same network manager multiple times");
+                return;
+            }
+
+            RegisterEvents(networkManager);
+        }
+
+        public void UnregisterNetworkManager(INetworkManager networkManager)
+        {
+            if (!networkManagers.Remove(networkManager))
+            {
+                Debug.LogError($"Attempted to unregister a network manager that was not registered");
+                return;
+            }
+
+            UnregisterEvents(networkManager);
+        }
+
+        public Task<bool> RunRemoteLocalizationAsync(SocketEndpoint socketEndpoint, Guid spatialLocalizerID, ISpatialLocalizationSettings settings)
+        {
+            DebugLog($"Initiating remote localization: {socketEndpoint.Address}, {spatialLocalizerID.ToString()}");
+            TaskCompletionSource<bool> taskCompletionSource = new TaskCompletionSource<bool>();
+            remoteLocalizationSessions.Add(socketEndpoint, taskCompletionSource);
+
+            using (MemoryStream stream = new MemoryStream())
+            using (BinaryWriter message = new BinaryWriter(stream))
+            {
+                message.Write(LocalizeCommand);
+                message.Write(spatialLocalizerID);
+                settings.Serialize(message);
+
+                socketEndpoint.Send(stream.ToArray());
+            }
+
+            return taskCompletionSource.Task;
+        }
+
+        public Task<bool> LocalizeAsync(SocketEndpoint socketEndpoint, Guid spatialLocalizerID, ISpatialLocalizationSettings settings)
+        {
+            DebugLog("LocalizeAsync");
+            if (currentLocalizationSession != null)
+            {
+                Debug.LogError($"Failed to start localization session because an existing localization session is in progress");
+                return Task.FromResult(false);
+            }
+
+            if (!participants.TryGetValue(socketEndpoint, out SpatialCoordinateSystemParticipant participant))
+            {
+                Debug.LogError($"Could not find a SpatialCoordinateSystemParticipant for SocketEndpoint {socketEndpoint.Address}");
+                return Task.FromResult(false);
+            }
+
+            if (!localizers.TryGetValue(spatialLocalizerID, out ISpatialLocalizer localizer))
+            {
+                Debug.LogError($"Could not find a ISpatialLocalizer for spatialLocalizerID {spatialLocalizerID}");
+                return Task.FromResult(false);
+            }
+
+            DebugLog("Returning a localization session.");
+            return RunLocalizationSessionAsync(localizer, settings, participant);
+        }
+
+        protected override void OnDestroy()
+        {
+            foreach (INetworkManager networkManager in networkManagers)
+            {
+                UnregisterEvents(networkManager);
+            }
+
+            CleanUpParticipants();
+        }
+
+        private void Update()
+        {
+            foreach (var participant in participants.Values)
+            {
+                participant.EnsureStateChangesAreBroadcast();
+            }
+        }
+
+        private void SendLocalizationCompleteCommand(SocketEndpoint socketEndpoint, bool localizationSuccessful)
+        {
+            using (MemoryStream stream = new MemoryStream())
+            using (BinaryWriter message = new BinaryWriter(stream))
+            {
+                message.Write(LocalizationCompleteCommand);
+                message.Write(localizationSuccessful);
+
+                socketEndpoint.Send(stream.ToArray());
+            }
+        }
+
+        private void OnConnected(SocketEndpoint endpoint)
+        {
+            if (participants.ContainsKey(endpoint))
+            {
+                Debug.LogWarning("SpatialCoordinateSystemParticipant connected that already existed");
+                return;
+            }
+
+            DebugLog($"Creating new SpatialCoordinateSystemParticipant, IPAddress: {endpoint.Address}, DebugLogging: {debugLogging}");
+
+            SpatialCoordinateSystemParticipant participant = new SpatialCoordinateSystemParticipant(endpoint, debugVisual, debugVisualScale);
+            participants[endpoint] = participant;
+            participant.ShowDebugVisuals = showDebugVisuals;
+
+            if (ParticipantConnected == null)
+            {
+                Debug.LogWarning("Participant created, but no connection listeners were found");
+                return;
+            }
+
+            DebugLog($"Invoking ParticipantConnected event");
+            ParticipantConnected.Invoke(participant);
+        }
+
+        private void OnDisconnected(SocketEndpoint endpoint)
+        {
+            if (participants.TryGetValue(endpoint, out var participant))
+            {
+                participant.Dispose();
+                participants.Remove(endpoint);
+
+                ParticipantDisconnected?.Invoke(participant);
+            }
+
+            remoteLocalizationSessions.Remove(endpoint);
+        }
+
+        private void OnCoordinateStateReceived(SocketEndpoint socketEndpoint, string command, BinaryReader reader, int remainingDataSize)
+        {
+            if (!participants.TryGetValue(socketEndpoint, out SpatialCoordinateSystemParticipant participant))
+            {
+                Debug.LogError($"Failed to find a SpatialCoordinateSystemParticipant for an attached SocketEndpoint");
+                return;
+            }
+
+            participant.ReadCoordinateStateMessage(reader);
+        }
+
+        private void OnLocalizationCompleteMessageReceived(SocketEndpoint socketEndpoint, string command, BinaryReader reader, int remainingDataSize)
+        {
+            bool localizationSuccessful = reader.ReadBoolean();
+
+            if (!remoteLocalizationSessions.TryGetValue(socketEndpoint, out TaskCompletionSource<bool> taskSource))
+            {
+                Debug.LogError($"Remote session from endpoint {socketEndpoint.Address} completed but we were no longer tracking that session");
+                return;
+            }
+
+            remoteLocalizationSessions.Remove(socketEndpoint);
+            taskSource.SetResult(localizationSuccessful);
+        }
+
+        private async void OnLocalizeMessageReceived(SocketEndpoint socketEndpoint, string command, BinaryReader reader, int remainingDataSize)
+        {
+            if (currentLocalizationSession != null)
+            {
+                Debug.LogError($"Failed to start localization session because an existing localization session is in progress");
+                return;
+            }
+
+            Guid spatialLocalizerID = reader.ReadGuid();
+
+            if (!localizers.TryGetValue(spatialLocalizerID, out ISpatialLocalizer localizer))
+            {
+                Debug.LogError($"Request to begin localization with localizer {spatialLocalizerID} but no localizer with that ID was registered");
+                SendLocalizationCompleteCommand(socketEndpoint, localizationSuccessful: false);
+                return;
+            }
+
+            if (!localizer.TryDeserializeSettings(reader, out ISpatialLocalizationSettings settings))
+            {
+                Debug.LogError($"Failed to deserialize settings for localizer {spatialLocalizerID}");
+                SendLocalizationCompleteCommand(socketEndpoint, localizationSuccessful: false);
+                return;
+            }
+
+            if (!participants.TryGetValue(socketEndpoint, out SpatialCoordinateSystemParticipant participant))
+            {
+                Debug.LogError($"Could not find a SpatialCoordinateSystemParticipant for SocketEndpoint {socketEndpoint.Address}");
+                SendLocalizationCompleteCommand(socketEndpoint, localizationSuccessful: false);
+                return;
+            }
+
+            bool localizationSuccessful = await RunLocalizationSessionAsync(localizer, settings, participant);
+
+            // Ensure that the participant's fully-localized state is sent before sending the LocalizationComplete command (versus waiting
+            // for the next Update). This way the remote peer receives the located state of the participant before they receive the notification
+            // that this localization session completed.
+            participant.EnsureStateChangesAreBroadcast();
+
+            SendLocalizationCompleteCommand(socketEndpoint, localizationSuccessful);
+        }
+
+        private void OnParticipantDataReceived(SocketEndpoint endpoint, string command, BinaryReader reader, int remainingDataSize)
+        {
+            if (!TryGetSpatialCoordinateSystemParticipant(endpoint, out SpatialCoordinateSystemParticipant participant))
+            {
+                Debug.LogError($"Received participant localization data for a missing participant: {endpoint.Address}");
+                return;
+            }
+
+            if (participant.CurrentLocalizationSession == null)
+            {
+                Debug.LogError($"Received participant localization data for a participant that is not currently running a localization session: {endpoint.Address}");
+                return;
+            }
+
+            DebugLog($"Data received for participant: {endpoint.Address}, {command}");
+            participant.CurrentLocalizationSession.OnDataReceived(reader);
+        }
+
+        private async Task<bool> RunLocalizationSessionAsync(ISpatialLocalizer localizer, ISpatialLocalizationSettings settings, SpatialCoordinateSystemParticipant participant)
+        {
+            DebugLog($"Creating localization session: {participant.SocketEndpoint.Address}, {settings.ToString()}, {localizer.ToString()}");
+            if (!localizer.TryCreateLocalizationSession(participant, settings, out ISpatialLocalizationSession currentLocalizationSession))
+            {
+                Debug.LogError($"Failed to create an ISpatialLocalizationSession from localizer {localizer.SpatialLocalizerId}");
+                return false;
+            }
+
+            using (currentLocalizationSession)
+            {
+                DebugLog($"Setting localization session for participant: {participant.SocketEndpoint.Address}, {currentLocalizationSession.ToString()}");
+                participant.CurrentLocalizationSession = currentLocalizationSession;
+
+                try
+                {
+                    DebugLog($"Starting localization: {participant.SocketEndpoint.Address}, {currentLocalizationSession.ToString()}");
+                    // Some SpatialLocalizers/SpatialCoordinateServices key off of token cancellation for their logic flow.
+                    // Therefore, we need to create a cancellation token even it is never actually cancelled by the SpatialCoordinateSystemManager.
+                    using (var localizeCTS = new CancellationTokenSource())
+                    {
+                        var coordinate = await currentLocalizationSession.LocalizeAsync(localizeCTS.Token);
+                        participant.Coordinate = coordinate;
+                    }
+                }
+                finally
+                {
+                    participant.CurrentLocalizationSession = null;
+                }
+            }
+            currentLocalizationSession = null;
+            return participant.Coordinate != null;
+        }
+
+        private void RegisterEvents(INetworkManager networkManager)
+        {
+            networkManager.Connected += OnConnected;
+            networkManager.Disconnected += OnDisconnected;
+            networkManager.RegisterCommandHandler(LocalizeCommand, OnLocalizeMessageReceived);
+            networkManager.RegisterCommandHandler(LocalizationCompleteCommand, OnLocalizationCompleteMessageReceived);
+            networkManager.RegisterCommandHandler(CoordinateStateMessageHeader, OnCoordinateStateReceived);
+            networkManager.RegisterCommandHandler(SpatialCoordinateSystemParticipant.LocalizationDataExchangeCommand, OnParticipantDataReceived);
+        }
+
+        private void UnregisterEvents(INetworkManager networkManager)
+        {
+            networkManager.Connected -= OnConnected;
+            networkManager.Disconnected -= OnDisconnected;
+            networkManager.UnregisterCommandHandler(LocalizeCommand, OnLocalizeMessageReceived);
+            networkManager.UnregisterCommandHandler(LocalizationCompleteCommand, OnLocalizationCompleteMessageReceived);
+            networkManager.UnregisterCommandHandler(CoordinateStateMessageHeader, OnCoordinateStateReceived);
+            networkManager.UnregisterCommandHandler(SpatialCoordinateSystemParticipant.LocalizationDataExchangeCommand, OnParticipantDataReceived);
+        }
+
+        private void CleanUpParticipants()
+        {
+            foreach(var participant in participants)
+            {
+                if (participant.Value != null)
+                {
+                    participant.Value.Dispose();
+                }
+            }
+
+            participants.Clear();
+        }
+
+        private void DebugLog(string message)
+        {
+            if (debugLogging)
+            {
+                Debug.Log($"SpatialCoordinateSystemManager: {message}");
+            }
+        }
+
+        internal bool TryGetSpatialCoordinateSystemParticipant(SocketEndpoint connectedEndpoint, out SpatialCoordinateSystemParticipant participant)
+        {
+            return participants.TryGetValue(connectedEndpoint, out participant);
+        }
+    }
+}