--- conflicted
+++ resolved
@@ -1,607 +1,574 @@
-﻿// Copyright (c) Microsoft Corporation. All rights reserved.
-// Licensed under the MIT License. See LICENSE in the project root for license information.
-
-using Microsoft.MixedReality.SpatialAlignment;
-using System;
-using System.Collections.Generic;
-using System.IO;
-using System.Threading;
-using System.Threading.Tasks;
-using UnityEngine;
-
-namespace Microsoft.MixedReality.SpectatorView
-{
-    public class SpatialCoordinateSystemManager : Singleton<SpatialCoordinateSystemManager>
-    {
-        /// <summary>
-        /// Check for debug logging.
-        /// </summary>
-        [Tooltip("Check for debug logging.")]
-        [SerializeField]
-        private bool debugLogging = false;
-
-        /// <summary>
-        /// Check to show debug visuals.
-        /// </summary>
-        [Tooltip("Check to show debug visuals.")]
-        public bool showDebugVisuals = false;
-
-        /// <summary>
-        /// Game Object to render at spatial coordinate locations when showing debug visuals.
-        /// </summary>
-        [Tooltip("Game Object to render at spatial coordinate locations when showing debug visuals.")]
-        public GameObject debugVisual = null;
-
-        /// <summary>
-        /// Debug visual scale.
-        /// </summary>
-        [Tooltip("Debug visual scale.")]
-        public float debugVisualScale = 1.0f;
-
-        public event Action<SpatialCoordinateSystemParticipant> ParticipantConnected;
-
-        public event Action<SpatialCoordinateSystemParticipant> ParticipantDisconnected;
-
-        internal const string CoordinateStateMessageHeader = "COORDSTATE";
-        internal const string SupportedLocalizersMessageHeader = "SUPPORTLOC";
-        private const string LocalizeCommand = "LOCALIZE";
-        private const string LocalizationCompleteCommand = "LOCALIZEDONE";
-        private readonly Dictionary<Guid, ISpatialLocalizer> localizers = new Dictionary<Guid, ISpatialLocalizer>();
-        private readonly Dictionary<INetworkConnection, TaskCompletionSource<bool>> remoteLocalizationSessions = new Dictionary<INetworkConnection, TaskCompletionSource<bool>>();
-        private Dictionary<INetworkConnection, SpatialCoordinateSystemParticipant> participants = new Dictionary<INetworkConnection, SpatialCoordinateSystemParticipant>();
-        private HashSet<INetworkManager> networkManagers = new HashSet<INetworkManager>();
-        private ITrackingObserver trackingObserver = null;
-
-        private readonly object localizationLock = new object();
-        private LocalizationSessionDetails currentLocalizationSession = null;
-
-        private class LocalizationSessionDetails
-        {
-            public ISpatialLocalizationSession Session { get; private set; }
-            public TaskCompletionSource<bool> CompletionSource { get; private set; }
-            public SpatialCoordinateSystemParticipant Participant { get; private set; }
-
-            public LocalizationSessionDetails(ISpatialLocalizationSession session, SpatialCoordinateSystemParticipant participant)
-            {
-                this.Session = session;
-                this.Participant = participant;
-                this.CompletionSource = new TaskCompletionSource<bool>();
-            }
-        }
-
-        /// <summary>
-        /// Current Tracking state for the AR/VR Device associated with the application.
-        /// </summary>
-        public TrackingState TrackingState
-        {
-            get
-            {
-                if (trackingObserver == null)
-                {
-                    return TrackingState.Unknown;
-                }
-
-                return trackingObserver.TrackingState;
-            }
-        }
-
-        /// <summary>
-        /// True if all local and peer coordinates known to the device have been found in the shared experience space.
-        /// </summary>
-        public bool AllCoordinatesLocated
-        {
-            get
-            {
-                bool allFound = participants.Count > 0;
-                foreach (var participantPair in participants)
-                {
-                    if (participantPair.Value.Coordinate == null ||
-                        participantPair.Value.IsLocatingSpatialCoordinate ||
-                        !participantPair.Value.PeerSpatialCoordinateIsLocated)
-                    {
-                        allFound = false;
-                        break;
-                    }
-                }
-
-                return allFound;
-            }
-        }
-
-        /// <summary>
-        /// True if the device is currently in a localization session with a peer.
-        /// </summary>
-        public bool LocalizationRunning
-        {
-            get
-            {
-                return remoteLocalizationSessions.Count > 0 || currentLocalizationSession != null;
-            }
-        }
-
-        public IReadOnlyCollection<ISpatialLocalizer> Localizers
-        {
-            get
-            {
-                return localizers.Values;
-            }
-        }
-
-        public void RegisterSpatialLocalizer(ISpatialLocalizer localizer)
-        {
-            if (localizers.ContainsKey(localizer.SpatialLocalizerId))
-            {
-                Debug.LogError($"Cannot register multiple SpatialLocalizers with the same ID {localizer.SpatialLocalizerId}");
-                return;
-            }
-
-            DebugLog($"Registering spatial localizer: {localizer.SpatialLocalizerId}");
-            localizers.Add(localizer.SpatialLocalizerId, localizer);
-        }
-
-        public void UnregisterSpatialLocalizer(ISpatialLocalizer localizer)
-        {
-            if (!localizers.Remove(localizer.SpatialLocalizerId))
-            {
-                Debug.LogError($"Attempted to unregister SpatialLocalizer with ID {localizer.SpatialLocalizerId} that was not registered.");
-            }
-        }
-
-        public void RegisterNetworkManager(INetworkManager networkManager)
-        {
-            if (!networkManagers.Add(networkManager))
-            {
-                Debug.LogError($"Attempted to register the same network manager multiple times");
-                return;
-            }
-
-            RegisterEvents(networkManager);
-        }
-
-        public void UnregisterNetworkManager(INetworkManager networkManager)
-        {
-            if (!networkManagers.Remove(networkManager))
-            {
-                Debug.LogError($"Attempted to unregister a network manager that was not registered");
-                return;
-            }
-
-            UnregisterEvents(networkManager);
-        }
-
-        /// <summary>
-        /// Call to register an ITrackingObserver to use for determining tracking state.
-        /// </summary>
-        /// <param name="trackingObserver">Tracking observer used to determine tracking state.</param>
-        public void RegisterTrackingObserver(ITrackingObserver trackingObserver)
-        {
-            if (this.trackingObserver != null)
-            {
-                Debug.LogError("Multiple tracking observers registered for the application.");
-            }
-
-            this.trackingObserver = trackingObserver;
-        }
-
-        /// <summary>
-        /// Call to unregister an ITrackingObserver to use for determining tracking state.
-        /// </summary>
-        /// <param name="trackingObserver">Tracking observer used to determine tracking state.</param>
-        public void UnregisterTrackingObserver(ITrackingObserver trackingObserver)
-        {
-            if (this.trackingObserver != trackingObserver)
-            {
-                Debug.LogWarning("Attempted to unregister tracking observer that wasn't registered.");
-            }
-            else
-            {
-                this.trackingObserver = null;
-            }
-        }
-
-        public Task<bool> RunRemoteLocalizationAsync(INetworkConnection socketEndpoint, Guid spatialLocalizerID, ISpatialLocalizationSettings settings)
-        {
-            DebugLog($"Initiating remote localization: {socketEndpoint.Address}, {spatialLocalizerID.ToString()}");
-            if (remoteLocalizationSessions.TryGetValue(socketEndpoint, out var currentCompletionSource))
-            {
-                DebugLog("Canceling existing remote localization session: {socketEndpoint.Address}");
-                currentCompletionSource.TrySetCanceled();
-                remoteLocalizationSessions.Remove(socketEndpoint);
-            }
-
-            TaskCompletionSource<bool> taskCompletionSource = new TaskCompletionSource<bool>();
-            remoteLocalizationSessions.Add(socketEndpoint, taskCompletionSource);
-
-            using (MemoryStream stream = new MemoryStream())
-            using (BinaryWriter message = new BinaryWriter(stream))
-            {
-                message.Write(LocalizeCommand);
-                message.Write(spatialLocalizerID);
-                settings.Serialize(message);
-
-                socketEndpoint.Send(stream.ToArray());
-            }
-
-            return taskCompletionSource.Task;
-        }
-
-        public Task<bool> LocalizeAsync(INetworkConnection socketEndpoint, Guid spatialLocalizerID, ISpatialLocalizationSettings settings)
-        {
-            DebugLog("LocalizeAsync");
-            if (!participants.TryGetValue(socketEndpoint, out SpatialCoordinateSystemParticipant participant))
-            {
-                Debug.LogError($"Could not find a SpatialCoordinateSystemParticipant for INetworkConnection {socketEndpoint.Address}");
-                return Task.FromResult(false);
-            }
-
-            if (!localizers.TryGetValue(spatialLocalizerID, out ISpatialLocalizer localizer))
-            {
-                Debug.LogError($"Could not find a ISpatialLocalizer for spatialLocalizerID {spatialLocalizerID}");
-                return Task.FromResult(false);
-            }
-
-            DebugLog("Returning a localization session.");
-            return RunLocalizationSessionAsync(localizer, settings, participant);
-        }
-
-        protected override void OnDestroy()
-        {
-            foreach (INetworkManager networkManager in networkManagers)
-            {
-                UnregisterEvents(networkManager);
-            }
-
-            CleanUpParticipants();
-        }
-
-        private void Update()
-        {
-            foreach (var participant in participants.Values)
-            {
-                participant.EnsureStateChangesAreBroadcast();
-            }
-        }
-
-        private void SendLocalizationCompleteCommand(INetworkConnection socketEndpoint, bool localizationSuccessful)
-        {
-            using (MemoryStream stream = new MemoryStream())
-            using (BinaryWriter message = new BinaryWriter(stream))
-            {
-                message.Write(LocalizationCompleteCommand);
-                message.Write(localizationSuccessful);
-
-                socketEndpoint.Send(stream.ToArray());
-            }
-        }
-
-        private void OnConnected(INetworkConnection connection)
-        {
-<<<<<<< HEAD
-            if (participants.ContainsKey(connection))
-=======
-            if (participants.TryGetValue(endpoint, out var existingParticipant))
->>>>>>> 292b9288
-            {
-                Debug.LogWarning("SpatialCoordinateSystemParticipant connected that already existed.");
-                return;
-            }
-
-            DebugLog($"Creating new SpatialCoordinateSystemParticipant, IPAddress: {connection.Address}, DebugLogging: {debugLogging}");
-
-            SpatialCoordinateSystemParticipant participant = new SpatialCoordinateSystemParticipant(connection, debugVisual, debugVisualScale);
-            participants[connection] = participant;
-            participant.ShowDebugVisuals = showDebugVisuals;
-            participant.SendSupportedLocalizersMessage(connection, localizers.Keys);
-
-            if (ParticipantConnected == null)
-            {
-                DebugLog($"No ParticipantConnected event handlers exist");
-            }
-            else
-            {
-                DebugLog($"Invoking ParticipantConnected event");
-                ParticipantConnected.Invoke(participant);
-            }
-        }
-
-        private void OnDisconnected(INetworkConnection connection)
-        {
-            if (participants.TryGetValue(connection, out var participant))
-            {
-                TryCleanupExistingLocalizationSession(participant);
-                participant.Dispose();
-                participants.Remove(connection);
-
-                ParticipantDisconnected?.Invoke(participant);
-            }
-
-<<<<<<< HEAD
-            remoteLocalizationSessions.Remove(connection);
-=======
-            if (remoteLocalizationSessions.TryGetValue(endpoint, out var completionSource))
-            {
-                completionSource.TrySetResult(false);
-                remoteLocalizationSessions.Remove(endpoint);
-            }
->>>>>>> 292b9288
-        }
-
-        private void OnCoordinateStateReceived(INetworkConnection socketEndpoint, string command, BinaryReader reader, int remainingDataSize)
-        {
-            if (!participants.TryGetValue(socketEndpoint, out SpatialCoordinateSystemParticipant participant))
-            {
-<<<<<<< HEAD
-                Debug.LogError($"Failed to find a SpatialCoordinateSystemParticipant for an attached INetworkConnection");
-=======
-                Debug.LogWarning($"Failed to find a SpatialCoordinateSystemParticipant for an attached SocketEndpoint");
->>>>>>> 292b9288
-                return;
-            }
-
-            participant.ReadCoordinateStateMessage(reader);
-        }
-
-        private void OnSupportedLocalizersMessageReceived(INetworkConnection socketEndpoint, string command, BinaryReader reader, int remainingDataSize)
-        {
-            if (!participants.TryGetValue(socketEndpoint, out SpatialCoordinateSystemParticipant participant))
-            {
-<<<<<<< HEAD
-                Debug.LogError($"Failed to find a SpatialCoordinateSystemParticipant for an attached INetworkConnection");
-=======
-                Debug.LogWarning($"Failed to find a SpatialCoordinateSystemParticipant for an attached SocketEndpoint");
->>>>>>> 292b9288
-                return;
-            }
-
-            participant.ReadSupportedLocalizersMessage(reader);
-        }
-
-        private void OnLocalizationCompleteMessageReceived(INetworkConnection socketEndpoint, string command, BinaryReader reader, int remainingDataSize)
-        {
-            bool localizationSuccessful = reader.ReadBoolean();
-
-            if (!remoteLocalizationSessions.TryGetValue(socketEndpoint, out TaskCompletionSource<bool> taskSource))
-            {
-                DebugLog($"Remote session from connection {socketEndpoint.Address} completed but we were no longer tracking that session");
-                return;
-            }
-
-            DebugLog($"Localization completed message received: {socketEndpoint.Address}");
-            remoteLocalizationSessions.Remove(socketEndpoint);
-            taskSource.TrySetResult(localizationSuccessful);
-        }
-
-        private async void OnLocalizeMessageReceived(INetworkConnection socketEndpoint, string command, BinaryReader reader, int remainingDataSize)
-        {
-            DebugLog("LocalizeMessageReceived");
-            if (!participants.TryGetValue(socketEndpoint, out SpatialCoordinateSystemParticipant participant))
-            {
-                Debug.LogError($"Could not find a SpatialCoordinateSystemParticipant for INetworkConnection {socketEndpoint.Address}");
-                SendLocalizationCompleteCommand(socketEndpoint, localizationSuccessful: false);
-                return;
-            }
-
-            Guid spatialLocalizerID = reader.ReadGuid();
-
-            if (!localizers.TryGetValue(spatialLocalizerID, out ISpatialLocalizer localizer))
-            {
-                Debug.LogError($"Request to begin localization with localizer {spatialLocalizerID} but no localizer with that ID was registered");
-                SendLocalizationCompleteCommand(socketEndpoint, localizationSuccessful: false);
-                return;
-            }
-
-            if (!localizer.TryDeserializeSettings(reader, out ISpatialLocalizationSettings settings))
-            {
-                Debug.LogError($"Failed to deserialize settings for localizer {spatialLocalizerID}");
-                SendLocalizationCompleteCommand(socketEndpoint, localizationSuccessful: false);
-                return;
-            }
-
-            bool localizationSuccessful = await RunLocalizationSessionAsync(localizer, settings, participant);
-
-            // Ensure that the participant's fully-localized state is sent before sending the LocalizationComplete command (versus waiting
-            // for the next Update). This way the remote peer receives the located state of the participant before they receive the notification
-            // that this localization session completed.
-            participant.EnsureStateChangesAreBroadcast();
-
-            SendLocalizationCompleteCommand(socketEndpoint, localizationSuccessful);
-        }
-
-        private void OnParticipantDataReceived(INetworkConnection connection, string command, BinaryReader reader, int remainingDataSize)
-        {
-            if (!TryGetSpatialCoordinateSystemParticipant(connection, out SpatialCoordinateSystemParticipant participant))
-            {
-                Debug.LogError($"Received participant localization data for a missing participant: {connection.Address}");
-                return;
-            }
-
-            if (participant.CurrentLocalizationSession == null)
-            {
-                Debug.LogError($"Received participant localization data for a participant that is not currently running a localization session: {connection.Address}");
-                return;
-            }
-
-            DebugLog($"Data received for participant: {connection.Address}, {command}");
-            participant.CurrentLocalizationSession.OnDataReceived(reader);
-        }
-
-        private async Task<bool> RunLocalizationSessionAsync(ISpatialLocalizer localizer, ISpatialLocalizationSettings settings, SpatialCoordinateSystemParticipant participant)
-        {
-<<<<<<< HEAD
-            DebugLog($"Creating localization session: {participant.NetworkConnection.Address}, {settings.ToString()}, {localizer.ToString()}");
-            if (!localizer.TryCreateLocalizationSession(participant, settings, out ISpatialLocalizationSession currentLocalizationSession))
-=======
-            if (!TryCleanupExistingLocalizationSession(participant))
-            {
-                DebugLog("Existing localization session with different participant prevented creating new localization session");
-                return false;
-            }
-
-            if (!localizer.TryCreateLocalizationSession(participant, settings, out var localizationSession))
->>>>>>> 292b9288
-            {
-                Debug.LogError($"Failed to create an ISpatialLocalizationSession from localizer {localizer.SpatialLocalizerId}");
-                return false;
-            }
-
-            Task<bool> resultTask;
-            bool startSession = false;
-            var localizationSessionDetails = new LocalizationSessionDetails(localizationSession, participant);
-            lock (localizationLock)
-            {
-<<<<<<< HEAD
-                DebugLog($"Setting localization session for participant: {participant.NetworkConnection.Address}, {currentLocalizationSession.ToString()}");
-                participant.CurrentLocalizationSession = currentLocalizationSession;
-=======
-                if (currentLocalizationSession != null)
-                {
-                    DebugLog($"Current localization session repopulated after cleanup, localization not performed.");
-                    localizationSessionDetails.Session.Dispose();
-                    resultTask = Task.FromResult(false);
-                }
-                else
-                {
-                    currentLocalizationSession = localizationSessionDetails;
-                    localizationSessionDetails.Participant.CurrentLocalizationSession = localizationSessionDetails.Session;
-                    resultTask = localizationSessionDetails.CompletionSource.Task;
-                    startSession = true;
-                }
-            }
->>>>>>> 292b9288
-
-            if (startSession)
-            {
-                await Dispatcher.ScheduleAsync(async () =>
-                {
-<<<<<<< HEAD
-                    DebugLog($"Starting localization: {participant.NetworkConnection.Address}, {currentLocalizationSession.ToString()}");
-                    // Some SpatialLocalizers/SpatialCoordinateServices key off of token cancellation for their logic flow.
-                    // Therefore, we need to create a cancellation token even it is never actually cancelled by the SpatialCoordinateSystemManager.
-                    using (var localizeCTS = new CancellationTokenSource())
-=======
-                    try
->>>>>>> 292b9288
-                    {
-                        // Some SpatialLocalizers/SpatialCoordinateServices key off of token cancellation for their logic flow.
-                        // Therefore, we need to create a cancellation token even it is never actually cancelled by the SpatialCoordinateSystemManager.
-                        using (var localizeCTS = new CancellationTokenSource())
-                        {
-                            var coordinate = await localizationSessionDetails.Session.LocalizeAsync(localizeCTS.Token);
-                            bool succeeded = (coordinate != null);
-                            localizationSessionDetails.Session.Dispose();
-                            localizationSessionDetails.CompletionSource.TrySetResult(succeeded);
-
-                            if (localizationSessionDetails.Participant.CurrentLocalizationSession == localizationSessionDetails.Session)
-                            {
-                                localizationSessionDetails.Participant.Coordinate = coordinate;
-                                localizationSessionDetails.Participant.CurrentLocalizationSession = null;
-                            }
-                            else
-                            {
-                                Debug.LogWarning("Localization session completed but was no longer assigned to the associated participant");
-                            }
-                        }
-                    }
-                    catch (OperationCanceledException)
-                    {
-                        DebugLog("Localization operation cancelled.");
-                    }
-                    catch (Exception e)
-                    {
-                        Debug.LogError($"Exception thrown localizing experience: {e.ToString()}");
-                    }
-                }, CancellationToken.None, true);
-            }
-
-            return await resultTask;
-        }
-
-        private bool TryCleanupExistingLocalizationSession(SpatialCoordinateSystemParticipant participant)
-        {
-            bool succeeded = true;
-            LocalizationSessionDetails sessionToCancel = null;
-            lock (localizationLock)
-            {
-                if (currentLocalizationSession != null)
-                {
-                    if (currentLocalizationSession.Participant == participant)
-                    {
-                        sessionToCancel = currentLocalizationSession;
-                        currentLocalizationSession = null;
-                    }
-                    else
-                    {
-                        succeeded = false;
-                    }
-                }
-            }
-
-            if (sessionToCancel != null)
-            {
-                DebugLog($"Cancelling spatial localization session for participant: {participant?.SocketEndpoint?.Address ?? "Unknown"}");
-                sessionToCancel.Session.Cancel();
-                sessionToCancel.Session.Dispose();
-                sessionToCancel.CompletionSource.TrySetResult(false);
-            }
-
-            return succeeded;
-        }
-
-        private void RegisterEvents(INetworkManager networkManager)
-        {
-            networkManager.Connected += OnConnected;
-            networkManager.Disconnected += OnDisconnected;
-            networkManager.RegisterCommandHandler(LocalizeCommand, OnLocalizeMessageReceived);
-            networkManager.RegisterCommandHandler(LocalizationCompleteCommand, OnLocalizationCompleteMessageReceived);
-            networkManager.RegisterCommandHandler(CoordinateStateMessageHeader, OnCoordinateStateReceived);
-            networkManager.RegisterCommandHandler(SupportedLocalizersMessageHeader, OnSupportedLocalizersMessageReceived);
-            networkManager.RegisterCommandHandler(SpatialCoordinateSystemParticipant.LocalizationDataExchangeCommand, OnParticipantDataReceived);
-            
-            if (networkManager.IsConnected)
-            {
-                var connections = networkManager.Connections;
-                foreach (var connection in connections)
-                {
-                    OnConnected(connection);
-                }
-            }
-        }
-
-        private void UnregisterEvents(INetworkManager networkManager)
-        {
-            networkManager.Connected -= OnConnected;
-            networkManager.Disconnected -= OnDisconnected;
-            networkManager.UnregisterCommandHandler(LocalizeCommand, OnLocalizeMessageReceived);
-            networkManager.UnregisterCommandHandler(LocalizationCompleteCommand, OnLocalizationCompleteMessageReceived);
-            networkManager.UnregisterCommandHandler(CoordinateStateMessageHeader, OnCoordinateStateReceived);
-            networkManager.UnregisterCommandHandler(SupportedLocalizersMessageHeader, OnSupportedLocalizersMessageReceived);
-            networkManager.UnregisterCommandHandler(SpatialCoordinateSystemParticipant.LocalizationDataExchangeCommand, OnParticipantDataReceived);
-        }
-
-        private void CleanUpParticipants()
-        {
-            foreach(var participant in participants)
-            {
-                if (participant.Value != null)
-                {
-                    participant.Value.Dispose();
-                }
-            }
-
-            participants.Clear();
-        }
-
-        private void DebugLog(string message)
-        {
-            if (debugLogging)
-            {
-                Debug.Log($"SpatialCoordinateSystemManager: {message}");
-            }
-        }
-
-        public bool TryGetSpatialCoordinateSystemParticipant(INetworkConnection connectedEndpoint, out SpatialCoordinateSystemParticipant participant)
-        {
-            return participants.TryGetValue(connectedEndpoint, out participant);
-        }
-    }
-}
+﻿// Copyright (c) Microsoft Corporation. All rights reserved.
+// Licensed under the MIT License. See LICENSE in the project root for license information.
+
+using Microsoft.MixedReality.SpatialAlignment;
+using System;
+using System.Collections.Generic;
+using System.IO;
+using System.Threading;
+using System.Threading.Tasks;
+using UnityEngine;
+
+namespace Microsoft.MixedReality.SpectatorView
+{
+    public class SpatialCoordinateSystemManager : Singleton<SpatialCoordinateSystemManager>
+    {
+        /// <summary>
+        /// Check for debug logging.
+        /// </summary>
+        [Tooltip("Check for debug logging.")]
+        [SerializeField]
+        private bool debugLogging = false;
+
+        /// <summary>
+        /// Check to show debug visuals.
+        /// </summary>
+        [Tooltip("Check to show debug visuals.")]
+        public bool showDebugVisuals = false;
+
+        /// <summary>
+        /// Game Object to render at spatial coordinate locations when showing debug visuals.
+        /// </summary>
+        [Tooltip("Game Object to render at spatial coordinate locations when showing debug visuals.")]
+        public GameObject debugVisual = null;
+
+        /// <summary>
+        /// Debug visual scale.
+        /// </summary>
+        [Tooltip("Debug visual scale.")]
+        public float debugVisualScale = 1.0f;
+
+        public event Action<SpatialCoordinateSystemParticipant> ParticipantConnected;
+
+        public event Action<SpatialCoordinateSystemParticipant> ParticipantDisconnected;
+
+        internal const string CoordinateStateMessageHeader = "COORDSTATE";
+        internal const string SupportedLocalizersMessageHeader = "SUPPORTLOC";
+        private const string LocalizeCommand = "LOCALIZE";
+        private const string LocalizationCompleteCommand = "LOCALIZEDONE";
+        private readonly Dictionary<Guid, ISpatialLocalizer> localizers = new Dictionary<Guid, ISpatialLocalizer>();
+        private readonly Dictionary<INetworkConnection, TaskCompletionSource<bool>> remoteLocalizationSessions = new Dictionary<INetworkConnection, TaskCompletionSource<bool>>();
+        private Dictionary<INetworkConnection, SpatialCoordinateSystemParticipant> participants = new Dictionary<INetworkConnection, SpatialCoordinateSystemParticipant>();
+        private HashSet<INetworkManager> networkManagers = new HashSet<INetworkManager>();
+        private ITrackingObserver trackingObserver = null;
+
+        private readonly object localizationLock = new object();
+        private LocalizationSessionDetails currentLocalizationSession = null;
+
+        private class LocalizationSessionDetails
+        {
+            public ISpatialLocalizationSession Session { get; private set; }
+            public TaskCompletionSource<bool> CompletionSource { get; private set; }
+            public SpatialCoordinateSystemParticipant Participant { get; private set; }
+
+            public LocalizationSessionDetails(ISpatialLocalizationSession session, SpatialCoordinateSystemParticipant participant)
+            {
+                this.Session = session;
+                this.Participant = participant;
+                this.CompletionSource = new TaskCompletionSource<bool>();
+            }
+        }
+
+        /// <summary>
+        /// Current Tracking state for the AR/VR Device associated with the application.
+        /// </summary>
+        public TrackingState TrackingState
+        {
+            get
+            {
+                if (trackingObserver == null)
+                {
+                    return TrackingState.Unknown;
+                }
+
+                return trackingObserver.TrackingState;
+            }
+        }
+
+        /// <summary>
+        /// True if all local and peer coordinates known to the device have been found in the shared experience space.
+        /// </summary>
+        public bool AllCoordinatesLocated
+        {
+            get
+            {
+                bool allFound = participants.Count > 0;
+                foreach (var participantPair in participants)
+                {
+                    if (participantPair.Value.Coordinate == null ||
+                        participantPair.Value.IsLocatingSpatialCoordinate ||
+                        !participantPair.Value.PeerSpatialCoordinateIsLocated)
+                    {
+                        allFound = false;
+                        break;
+                    }
+                }
+
+                return allFound;
+            }
+        }
+
+        /// <summary>
+        /// True if the device is currently in a localization session with a peer.
+        /// </summary>
+        public bool LocalizationRunning
+        {
+            get
+            {
+                return remoteLocalizationSessions.Count > 0 || currentLocalizationSession != null;
+            }
+        }
+
+        public IReadOnlyCollection<ISpatialLocalizer> Localizers
+        {
+            get
+            {
+                return localizers.Values;
+            }
+        }
+
+        public void RegisterSpatialLocalizer(ISpatialLocalizer localizer)
+        {
+            if (localizers.ContainsKey(localizer.SpatialLocalizerId))
+            {
+                Debug.LogError($"Cannot register multiple SpatialLocalizers with the same ID {localizer.SpatialLocalizerId}");
+                return;
+            }
+
+            DebugLog($"Registering spatial localizer: {localizer.SpatialLocalizerId}");
+            localizers.Add(localizer.SpatialLocalizerId, localizer);
+        }
+
+        public void UnregisterSpatialLocalizer(ISpatialLocalizer localizer)
+        {
+            if (!localizers.Remove(localizer.SpatialLocalizerId))
+            {
+                Debug.LogError($"Attempted to unregister SpatialLocalizer with ID {localizer.SpatialLocalizerId} that was not registered.");
+            }
+        }
+
+        public void RegisterNetworkManager(INetworkManager networkManager)
+        {
+            if (!networkManagers.Add(networkManager))
+            {
+                Debug.LogError($"Attempted to register the same network manager multiple times");
+                return;
+            }
+
+            RegisterEvents(networkManager);
+        }
+
+        public void UnregisterNetworkManager(INetworkManager networkManager)
+        {
+            if (!networkManagers.Remove(networkManager))
+            {
+                Debug.LogError($"Attempted to unregister a network manager that was not registered");
+                return;
+            }
+
+            UnregisterEvents(networkManager);
+        }
+
+        /// <summary>
+        /// Call to register an ITrackingObserver to use for determining tracking state.
+        /// </summary>
+        /// <param name="trackingObserver">Tracking observer used to determine tracking state.</param>
+        public void RegisterTrackingObserver(ITrackingObserver trackingObserver)
+        {
+            if (this.trackingObserver != null)
+            {
+                Debug.LogError("Multiple tracking observers registered for the application.");
+            }
+
+            this.trackingObserver = trackingObserver;
+        }
+
+        /// <summary>
+        /// Call to unregister an ITrackingObserver to use for determining tracking state.
+        /// </summary>
+        /// <param name="trackingObserver">Tracking observer used to determine tracking state.</param>
+        public void UnregisterTrackingObserver(ITrackingObserver trackingObserver)
+        {
+            if (this.trackingObserver != trackingObserver)
+            {
+                Debug.LogWarning("Attempted to unregister tracking observer that wasn't registered.");
+            }
+            else
+            {
+                this.trackingObserver = null;
+            }
+        }
+
+        public Task<bool> RunRemoteLocalizationAsync(INetworkConnection socketEndpoint, Guid spatialLocalizerID, ISpatialLocalizationSettings settings)
+        {
+            DebugLog($"Initiating remote localization: {socketEndpoint.Address}, {spatialLocalizerID.ToString()}");
+            if (remoteLocalizationSessions.TryGetValue(socketEndpoint, out var currentCompletionSource))
+            {
+                DebugLog("Canceling existing remote localization session: {socketEndpoint.Address}");
+                currentCompletionSource.TrySetCanceled();
+                remoteLocalizationSessions.Remove(socketEndpoint);
+            }
+
+            TaskCompletionSource<bool> taskCompletionSource = new TaskCompletionSource<bool>();
+            remoteLocalizationSessions.Add(socketEndpoint, taskCompletionSource);
+
+            using (MemoryStream stream = new MemoryStream())
+            using (BinaryWriter message = new BinaryWriter(stream))
+            {
+                message.Write(LocalizeCommand);
+                message.Write(spatialLocalizerID);
+                settings.Serialize(message);
+
+                socketEndpoint.Send(stream.ToArray());
+            }
+
+            return taskCompletionSource.Task;
+        }
+
+        public Task<bool> LocalizeAsync(INetworkConnection socketEndpoint, Guid spatialLocalizerID, ISpatialLocalizationSettings settings)
+        {
+            DebugLog("LocalizeAsync");
+            if (!participants.TryGetValue(socketEndpoint, out SpatialCoordinateSystemParticipant participant))
+            {
+                Debug.LogError($"Could not find a SpatialCoordinateSystemParticipant for INetworkConnection {socketEndpoint.Address}");
+                return Task.FromResult(false);
+            }
+
+            if (!localizers.TryGetValue(spatialLocalizerID, out ISpatialLocalizer localizer))
+            {
+                Debug.LogError($"Could not find a ISpatialLocalizer for spatialLocalizerID {spatialLocalizerID}");
+                return Task.FromResult(false);
+            }
+
+            DebugLog("Returning a localization session.");
+            return RunLocalizationSessionAsync(localizer, settings, participant);
+        }
+
+        protected override void OnDestroy()
+        {
+            foreach (INetworkManager networkManager in networkManagers)
+            {
+                UnregisterEvents(networkManager);
+            }
+
+            CleanUpParticipants();
+        }
+
+        private void Update()
+        {
+            foreach (var participant in participants.Values)
+            {
+                participant.EnsureStateChangesAreBroadcast();
+            }
+        }
+
+        private void SendLocalizationCompleteCommand(INetworkConnection socketEndpoint, bool localizationSuccessful)
+        {
+            using (MemoryStream stream = new MemoryStream())
+            using (BinaryWriter message = new BinaryWriter(stream))
+            {
+                message.Write(LocalizationCompleteCommand);
+                message.Write(localizationSuccessful);
+
+                socketEndpoint.Send(stream.ToArray());
+            }
+        }
+
+        private void OnConnected(INetworkConnection connection)
+        {
+            if (participants.TryGetValue(connection, out var existingParticipant))
+            {
+                Debug.LogWarning("SpatialCoordinateSystemParticipant connected that already existed.");
+                return;
+            }
+
+            DebugLog($"Creating new SpatialCoordinateSystemParticipant, IPAddress: {connection.Address}, DebugLogging: {debugLogging}");
+
+            SpatialCoordinateSystemParticipant participant = new SpatialCoordinateSystemParticipant(connection, debugVisual, debugVisualScale);
+            participants[connection] = participant;
+            participant.ShowDebugVisuals = showDebugVisuals;
+            participant.SendSupportedLocalizersMessage(connection, localizers.Keys);
+
+            if (ParticipantConnected == null)
+            {
+                DebugLog($"No ParticipantConnected event handlers exist");
+            }
+            else
+            {
+                DebugLog($"Invoking ParticipantConnected event");
+                ParticipantConnected.Invoke(participant);
+            }
+        }
+
+        private void OnDisconnected(INetworkConnection connection)
+        {
+            if (participants.TryGetValue(connection, out var participant))
+            {
+                TryCleanupExistingLocalizationSession(participant);
+                participant.Dispose();
+                participants.Remove(connection);
+
+                ParticipantDisconnected?.Invoke(participant);
+            }
+
+            if (remoteLocalizationSessions.TryGetValue(connection, out var completionSource))
+            {
+                completionSource.TrySetResult(false);
+                remoteLocalizationSessions.Remove(connection);
+            }
+        }
+
+        private void OnCoordinateStateReceived(INetworkConnection connection, string command, BinaryReader reader, int remainingDataSize)
+        {
+            if (!participants.TryGetValue(connection, out SpatialCoordinateSystemParticipant participant))
+            {
+                Debug.LogWarning($"Failed to find a SpatialCoordinateSystemParticipant for an attached INetworkConnection");
+                return;
+            }
+
+            participant.ReadCoordinateStateMessage(reader);
+        }
+
+        private void OnSupportedLocalizersMessageReceived(INetworkConnection connection, string command, BinaryReader reader, int remainingDataSize)
+        {
+            if (!participants.TryGetValue(connection, out SpatialCoordinateSystemParticipant participant))
+            {
+                Debug.LogWarning($"Failed to find a SpatialCoordinateSystemParticipant for an attached INetworkConnection");
+                return;
+            }
+
+            participant.ReadSupportedLocalizersMessage(reader);
+        }
+
+        private void OnLocalizationCompleteMessageReceived(INetworkConnection socketEndpoint, string command, BinaryReader reader, int remainingDataSize)
+        {
+            bool localizationSuccessful = reader.ReadBoolean();
+
+            if (!remoteLocalizationSessions.TryGetValue(socketEndpoint, out TaskCompletionSource<bool> taskSource))
+            {
+                DebugLog($"Remote session from connection {socketEndpoint.Address} completed but we were no longer tracking that session");
+                return;
+            }
+
+            DebugLog($"Localization completed message received: {socketEndpoint.Address}");
+            remoteLocalizationSessions.Remove(socketEndpoint);
+            taskSource.TrySetResult(localizationSuccessful);
+        }
+
+        private async void OnLocalizeMessageReceived(INetworkConnection socketEndpoint, string command, BinaryReader reader, int remainingDataSize)
+        {
+            DebugLog("LocalizeMessageReceived");
+            if (!participants.TryGetValue(socketEndpoint, out SpatialCoordinateSystemParticipant participant))
+            {
+                Debug.LogError($"Could not find a SpatialCoordinateSystemParticipant for INetworkConnection {socketEndpoint.Address}");
+                SendLocalizationCompleteCommand(socketEndpoint, localizationSuccessful: false);
+                return;
+            }
+
+            Guid spatialLocalizerID = reader.ReadGuid();
+
+            if (!localizers.TryGetValue(spatialLocalizerID, out ISpatialLocalizer localizer))
+            {
+                Debug.LogError($"Request to begin localization with localizer {spatialLocalizerID} but no localizer with that ID was registered");
+                SendLocalizationCompleteCommand(socketEndpoint, localizationSuccessful: false);
+                return;
+            }
+
+            if (!localizer.TryDeserializeSettings(reader, out ISpatialLocalizationSettings settings))
+            {
+                Debug.LogError($"Failed to deserialize settings for localizer {spatialLocalizerID}");
+                SendLocalizationCompleteCommand(socketEndpoint, localizationSuccessful: false);
+                return;
+            }
+
+            bool localizationSuccessful = await RunLocalizationSessionAsync(localizer, settings, participant);
+
+            // Ensure that the participant's fully-localized state is sent before sending the LocalizationComplete command (versus waiting
+            // for the next Update). This way the remote peer receives the located state of the participant before they receive the notification
+            // that this localization session completed.
+            participant.EnsureStateChangesAreBroadcast();
+
+            SendLocalizationCompleteCommand(socketEndpoint, localizationSuccessful);
+        }
+
+        private void OnParticipantDataReceived(INetworkConnection connection, string command, BinaryReader reader, int remainingDataSize)
+        {
+            if (!TryGetSpatialCoordinateSystemParticipant(connection, out SpatialCoordinateSystemParticipant participant))
+            {
+                Debug.LogError($"Received participant localization data for a missing participant: {connection.Address}");
+                return;
+            }
+
+            if (participant.CurrentLocalizationSession == null)
+            {
+                Debug.LogError($"Received participant localization data for a participant that is not currently running a localization session: {connection.Address}");
+                return;
+            }
+
+            DebugLog($"Data received for participant: {connection.Address}, {command}");
+            participant.CurrentLocalizationSession.OnDataReceived(reader);
+        }
+
+        private async Task<bool> RunLocalizationSessionAsync(ISpatialLocalizer localizer, ISpatialLocalizationSettings settings, SpatialCoordinateSystemParticipant participant)
+        {
+            if (!TryCleanupExistingLocalizationSession(participant))
+            {
+                DebugLog("Existing localization session with different participant prevented creating new localization session");
+                return false;
+            }
+
+            if (!localizer.TryCreateLocalizationSession(participant, settings, out var localizationSession))
+            {
+                Debug.LogError($"Failed to create an ISpatialLocalizationSession from localizer {localizer.SpatialLocalizerId}");
+                return false;
+            }
+
+            Task<bool> resultTask;
+            bool startSession = false;
+            var localizationSessionDetails = new LocalizationSessionDetails(localizationSession, participant);
+            lock (localizationLock)
+            {
+                if (currentLocalizationSession != null)
+                {
+                    DebugLog($"Current localization session repopulated after cleanup, localization not performed.");
+                    localizationSessionDetails.Session.Dispose();
+                    resultTask = Task.FromResult(false);
+                }
+                else
+                {
+                    currentLocalizationSession = localizationSessionDetails;
+                    localizationSessionDetails.Participant.CurrentLocalizationSession = localizationSessionDetails.Session;
+                    resultTask = localizationSessionDetails.CompletionSource.Task;
+                    startSession = true;
+                }
+            }
+
+            if (startSession)
+            {
+                await Dispatcher.ScheduleAsync(async () =>
+                {
+                    try
+                    {
+                        // Some SpatialLocalizers/SpatialCoordinateServices key off of token cancellation for their logic flow.
+                        // Therefore, we need to create a cancellation token even it is never actually cancelled by the SpatialCoordinateSystemManager.
+                        using (var localizeCTS = new CancellationTokenSource())
+                        {
+                            var coordinate = await localizationSessionDetails.Session.LocalizeAsync(localizeCTS.Token);
+                            bool succeeded = (coordinate != null);
+                            localizationSessionDetails.Session.Dispose();
+                            localizationSessionDetails.CompletionSource.TrySetResult(succeeded);
+
+                            if (localizationSessionDetails.Participant.CurrentLocalizationSession == localizationSessionDetails.Session)
+                            {
+                                localizationSessionDetails.Participant.Coordinate = coordinate;
+                                localizationSessionDetails.Participant.CurrentLocalizationSession = null;
+                            }
+                            else
+                            {
+                                Debug.LogWarning("Localization session completed but was no longer assigned to the associated participant");
+                            }
+                        }
+                    }
+                    catch (OperationCanceledException)
+                    {
+                        DebugLog("Localization operation cancelled.");
+                    }
+                    catch (Exception e)
+                    {
+                        Debug.LogError($"Exception thrown localizing experience: {e.ToString()}");
+                    }
+                }, CancellationToken.None, true);
+            }
+
+            return await resultTask;
+        }
+
+        private bool TryCleanupExistingLocalizationSession(SpatialCoordinateSystemParticipant participant)
+        {
+            bool succeeded = true;
+            LocalizationSessionDetails sessionToCancel = null;
+            lock (localizationLock)
+            {
+                if (currentLocalizationSession != null)
+                {
+                    if (currentLocalizationSession.Participant == participant)
+                    {
+                        sessionToCancel = currentLocalizationSession;
+                        currentLocalizationSession = null;
+                    }
+                    else
+                    {
+                        succeeded = false;
+                    }
+                }
+            }
+
+            if (sessionToCancel != null)
+            {
+                DebugLog($"Cancelling spatial localization session for participant: {participant?.NetworkConnection?.Address ?? "Unknown"}");
+                sessionToCancel.Session.Cancel();
+                sessionToCancel.Session.Dispose();
+                sessionToCancel.CompletionSource.TrySetResult(false);
+            }
+
+            return succeeded;
+        }
+
+        private void RegisterEvents(INetworkManager networkManager)
+        {
+            networkManager.Connected += OnConnected;
+            networkManager.Disconnected += OnDisconnected;
+            networkManager.RegisterCommandHandler(LocalizeCommand, OnLocalizeMessageReceived);
+            networkManager.RegisterCommandHandler(LocalizationCompleteCommand, OnLocalizationCompleteMessageReceived);
+            networkManager.RegisterCommandHandler(CoordinateStateMessageHeader, OnCoordinateStateReceived);
+            networkManager.RegisterCommandHandler(SupportedLocalizersMessageHeader, OnSupportedLocalizersMessageReceived);
+            networkManager.RegisterCommandHandler(SpatialCoordinateSystemParticipant.LocalizationDataExchangeCommand, OnParticipantDataReceived);
+            
+            if (networkManager.IsConnected)
+            {
+                var connections = networkManager.Connections;
+                foreach (var connection in connections)
+                {
+                    OnConnected(connection);
+                }
+            }
+        }
+
+        private void UnregisterEvents(INetworkManager networkManager)
+        {
+            networkManager.Connected -= OnConnected;
+            networkManager.Disconnected -= OnDisconnected;
+            networkManager.UnregisterCommandHandler(LocalizeCommand, OnLocalizeMessageReceived);
+            networkManager.UnregisterCommandHandler(LocalizationCompleteCommand, OnLocalizationCompleteMessageReceived);
+            networkManager.UnregisterCommandHandler(CoordinateStateMessageHeader, OnCoordinateStateReceived);
+            networkManager.UnregisterCommandHandler(SupportedLocalizersMessageHeader, OnSupportedLocalizersMessageReceived);
+            networkManager.UnregisterCommandHandler(SpatialCoordinateSystemParticipant.LocalizationDataExchangeCommand, OnParticipantDataReceived);
+        }
+
+        private void CleanUpParticipants()
+        {
+            foreach(var participant in participants)
+            {
+                if (participant.Value != null)
+                {
+                    participant.Value.Dispose();
+                }
+            }
+
+            participants.Clear();
+        }
+
+        private void DebugLog(string message)
+        {
+            if (debugLogging)
+            {
+                Debug.Log($"SpatialCoordinateSystemManager: {message}");
+            }
+        }
+
+        public bool TryGetSpatialCoordinateSystemParticipant(INetworkConnection connectedEndpoint, out SpatialCoordinateSystemParticipant participant)
+        {
+            return participants.TryGetValue(connectedEndpoint, out participant);
+        }
+    }
+}