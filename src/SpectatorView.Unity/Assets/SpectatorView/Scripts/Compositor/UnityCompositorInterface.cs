﻿// Copyright (c) Microsoft Corporation. All rights reserved.
// Licensed under the MIT License. See LICENSE in the project root for license information.

using System;
using System.Runtime.InteropServices;
using System.Text;

namespace Microsoft.MixedReality.SpectatorView
{
<<<<<<< HEAD
    public enum FrameProviderDeviceType : int { BlackMagic = 0, Elgato = 1, AzureKinect = 2 };
=======
    public enum FrameProviderDeviceType : int { BlackMagic = 0, Elgato = 1, None = 2 };
>>>>>>> 38812449
    public enum VideoRecordingFrameLayout : int { Composite = 0, Quad = 1 };

#if UNITY_EDITOR
    internal static class UnityCompositorInterface
    {
        private const string CompositorPluginDll = "SpectatorView.Compositor.UnityPlugin";

        [DllImport(CompositorPluginDll)]
        public static extern int GetFrameWidth();

        [DllImport(CompositorPluginDll)]
        public static extern int GetFrameHeight();

        [DllImport(CompositorPluginDll)]
        public static extern int GetVideoRecordingFrameWidth([MarshalAs(UnmanagedType.I4)] VideoRecordingFrameLayout frameLayout);

        [DllImport(CompositorPluginDll)]
        public static extern int GetVideoRecordingFrameHeight([MarshalAs(UnmanagedType.I4)] VideoRecordingFrameLayout frameLayout);

        [DllImport(CompositorPluginDll)]
        public static extern bool SetHoloTexture(IntPtr holoTexture);

        [DllImport(CompositorPluginDll)]
        public static extern void SetAlpha(float alpha);

        [DllImport(CompositorPluginDll)]
        public static extern float GetAlpha();

        [DllImport(CompositorPluginDll)]
        public static extern bool CreateUnityColorTexture(out IntPtr srv);

        [DllImport(CompositorPluginDll)]
        public static extern bool CreateUnityHoloTexture(out IntPtr srv);

        [DllImport(CompositorPluginDll)]
        public static extern bool SetMergedRenderTexture(IntPtr texturePtr);

        [DllImport(CompositorPluginDll)]
        public static extern bool SetVideoRenderTexture(IntPtr texturePtr);

        [DllImport(CompositorPluginDll)]
        public static extern bool SetOutputRenderTexture(IntPtr texturePtr);

        [DllImport(CompositorPluginDll)]
        public static extern bool IsRecording();

        [DllImport(CompositorPluginDll)]
        public static extern bool OutputYUV();

        [DllImport(CompositorPluginDll)]
        public static extern bool QueueingHoloFrames();

        [DllImport(CompositorPluginDll)]
        public static extern bool HardwareEncodeVideo();

        [DllImport(CompositorPluginDll)]
        public static extern void StopFrameProvider();

        [DllImport(CompositorPluginDll)]
        public static extern void TakePicture();

        [DllImport(CompositorPluginDll, CharSet = CharSet.Unicode)]
        public static extern void TakeRawPicture(string path);

        [DllImport(CompositorPluginDll, CharSet = CharSet.Unicode)]
        public static extern bool StartRecording(int frameLayout, string desiredFileName, int desiredFileNameLength, int inputFileNameLength, StringBuilder fileName, int[] fileNameLength);

        [DllImport(CompositorPluginDll)]
        public static extern void StopRecording();

        [DllImport(CompositorPluginDll)]
        public static extern bool IsFrameProviderSupported([MarshalAs(UnmanagedType.I4)] FrameProviderDeviceType providerId);

        [DllImport(CompositorPluginDll)]
        public static extern bool InitializeFrameProviderOnDevice([MarshalAs(UnmanagedType.I4)] FrameProviderDeviceType providerId);

        [DllImport(CompositorPluginDll)]
        public static extern void Reset();

        [DllImport(CompositorPluginDll)]
        public static extern long GetColorDuration();

        [DllImport(CompositorPluginDll)]
        public static extern int GetNumQueuedOutputFrames();

        [DllImport(CompositorPluginDll)]
        public static extern IntPtr GetRenderEventFunc();

        [DllImport(CompositorPluginDll)]
        public static extern void SetAudioData(byte[] audioData, int dataLength, double audioTime);

        [DllImport(CompositorPluginDll)]
        public static extern void UpdateCompositor();

        [DllImport(CompositorPluginDll)]
        public static extern int GetCaptureFrameIndex();

        [DllImport(CompositorPluginDll)]
        public static extern void SetCompositeFrameIndex(int index);
    }
#endif
}
<|MERGE_RESOLUTION|>--- conflicted
+++ resolved
@@ -1,116 +1,112 @@
-﻿// Copyright (c) Microsoft Corporation. All rights reserved.
-// Licensed under the MIT License. See LICENSE in the project root for license information.
-
-using System;
-using System.Runtime.InteropServices;
-using System.Text;
-
-namespace Microsoft.MixedReality.SpectatorView
-{
-<<<<<<< HEAD
-    public enum FrameProviderDeviceType : int { BlackMagic = 0, Elgato = 1, AzureKinect = 2 };
-=======
-    public enum FrameProviderDeviceType : int { BlackMagic = 0, Elgato = 1, None = 2 };
->>>>>>> 38812449
-    public enum VideoRecordingFrameLayout : int { Composite = 0, Quad = 1 };
-
-#if UNITY_EDITOR
-    internal static class UnityCompositorInterface
-    {
-        private const string CompositorPluginDll = "SpectatorView.Compositor.UnityPlugin";
-
-        [DllImport(CompositorPluginDll)]
-        public static extern int GetFrameWidth();
-
-        [DllImport(CompositorPluginDll)]
-        public static extern int GetFrameHeight();
-
-        [DllImport(CompositorPluginDll)]
-        public static extern int GetVideoRecordingFrameWidth([MarshalAs(UnmanagedType.I4)] VideoRecordingFrameLayout frameLayout);
-
-        [DllImport(CompositorPluginDll)]
-        public static extern int GetVideoRecordingFrameHeight([MarshalAs(UnmanagedType.I4)] VideoRecordingFrameLayout frameLayout);
-
-        [DllImport(CompositorPluginDll)]
-        public static extern bool SetHoloTexture(IntPtr holoTexture);
-
-        [DllImport(CompositorPluginDll)]
-        public static extern void SetAlpha(float alpha);
-
-        [DllImport(CompositorPluginDll)]
-        public static extern float GetAlpha();
-
-        [DllImport(CompositorPluginDll)]
-        public static extern bool CreateUnityColorTexture(out IntPtr srv);
-
-        [DllImport(CompositorPluginDll)]
-        public static extern bool CreateUnityHoloTexture(out IntPtr srv);
-
-        [DllImport(CompositorPluginDll)]
-        public static extern bool SetMergedRenderTexture(IntPtr texturePtr);
-
-        [DllImport(CompositorPluginDll)]
-        public static extern bool SetVideoRenderTexture(IntPtr texturePtr);
-
-        [DllImport(CompositorPluginDll)]
-        public static extern bool SetOutputRenderTexture(IntPtr texturePtr);
-
-        [DllImport(CompositorPluginDll)]
-        public static extern bool IsRecording();
-
-        [DllImport(CompositorPluginDll)]
-        public static extern bool OutputYUV();
-
-        [DllImport(CompositorPluginDll)]
-        public static extern bool QueueingHoloFrames();
-
-        [DllImport(CompositorPluginDll)]
-        public static extern bool HardwareEncodeVideo();
-
-        [DllImport(CompositorPluginDll)]
-        public static extern void StopFrameProvider();
-
-        [DllImport(CompositorPluginDll)]
-        public static extern void TakePicture();
-
-        [DllImport(CompositorPluginDll, CharSet = CharSet.Unicode)]
-        public static extern void TakeRawPicture(string path);
-
-        [DllImport(CompositorPluginDll, CharSet = CharSet.Unicode)]
-        public static extern bool StartRecording(int frameLayout, string desiredFileName, int desiredFileNameLength, int inputFileNameLength, StringBuilder fileName, int[] fileNameLength);
-
-        [DllImport(CompositorPluginDll)]
-        public static extern void StopRecording();
-
-        [DllImport(CompositorPluginDll)]
-        public static extern bool IsFrameProviderSupported([MarshalAs(UnmanagedType.I4)] FrameProviderDeviceType providerId);
-
-        [DllImport(CompositorPluginDll)]
-        public static extern bool InitializeFrameProviderOnDevice([MarshalAs(UnmanagedType.I4)] FrameProviderDeviceType providerId);
-
-        [DllImport(CompositorPluginDll)]
-        public static extern void Reset();
-
-        [DllImport(CompositorPluginDll)]
-        public static extern long GetColorDuration();
-
-        [DllImport(CompositorPluginDll)]
-        public static extern int GetNumQueuedOutputFrames();
-
-        [DllImport(CompositorPluginDll)]
-        public static extern IntPtr GetRenderEventFunc();
-
-        [DllImport(CompositorPluginDll)]
-        public static extern void SetAudioData(byte[] audioData, int dataLength, double audioTime);
-
-        [DllImport(CompositorPluginDll)]
-        public static extern void UpdateCompositor();
-
-        [DllImport(CompositorPluginDll)]
-        public static extern int GetCaptureFrameIndex();
-
-        [DllImport(CompositorPluginDll)]
-        public static extern void SetCompositeFrameIndex(int index);
-    }
-#endif
-}
+﻿// Copyright (c) Microsoft Corporation. All rights reserved.
+// Licensed under the MIT License. See LICENSE in the project root for license information.
+
+using System;
+using System.Runtime.InteropServices;
+using System.Text;
+
+namespace Microsoft.MixedReality.SpectatorView
+{
+    public enum FrameProviderDeviceType : int { BlackMagic = 0, Elgato = 1, None = 2, AzureKinect = 3 };
+    public enum VideoRecordingFrameLayout : int { Composite = 0, Quad = 1 };
+
+#if UNITY_EDITOR
+    internal static class UnityCompositorInterface
+    {
+        private const string CompositorPluginDll = "SpectatorView.Compositor.UnityPlugin";
+
+        [DllImport(CompositorPluginDll)]
+        public static extern int GetFrameWidth();
+
+        [DllImport(CompositorPluginDll)]
+        public static extern int GetFrameHeight();
+
+        [DllImport(CompositorPluginDll)]
+        public static extern int GetVideoRecordingFrameWidth([MarshalAs(UnmanagedType.I4)] VideoRecordingFrameLayout frameLayout);
+
+        [DllImport(CompositorPluginDll)]
+        public static extern int GetVideoRecordingFrameHeight([MarshalAs(UnmanagedType.I4)] VideoRecordingFrameLayout frameLayout);
+
+        [DllImport(CompositorPluginDll)]
+        public static extern bool SetHoloTexture(IntPtr holoTexture);
+
+        [DllImport(CompositorPluginDll)]
+        public static extern void SetAlpha(float alpha);
+
+        [DllImport(CompositorPluginDll)]
+        public static extern float GetAlpha();
+
+        [DllImport(CompositorPluginDll)]
+        public static extern bool CreateUnityColorTexture(out IntPtr srv);
+
+        [DllImport(CompositorPluginDll)]
+        public static extern bool CreateUnityHoloTexture(out IntPtr srv);
+
+        [DllImport(CompositorPluginDll)]
+        public static extern bool SetMergedRenderTexture(IntPtr texturePtr);
+
+        [DllImport(CompositorPluginDll)]
+        public static extern bool SetVideoRenderTexture(IntPtr texturePtr);
+
+        [DllImport(CompositorPluginDll)]
+        public static extern bool SetOutputRenderTexture(IntPtr texturePtr);
+
+        [DllImport(CompositorPluginDll)]
+        public static extern bool IsRecording();
+
+        [DllImport(CompositorPluginDll)]
+        public static extern bool OutputYUV();
+
+        [DllImport(CompositorPluginDll)]
+        public static extern bool QueueingHoloFrames();
+
+        [DllImport(CompositorPluginDll)]
+        public static extern bool HardwareEncodeVideo();
+
+        [DllImport(CompositorPluginDll)]
+        public static extern void StopFrameProvider();
+
+        [DllImport(CompositorPluginDll)]
+        public static extern void TakePicture();
+
+        [DllImport(CompositorPluginDll, CharSet = CharSet.Unicode)]
+        public static extern void TakeRawPicture(string path);
+
+        [DllImport(CompositorPluginDll, CharSet = CharSet.Unicode)]
+        public static extern bool StartRecording(int frameLayout, string desiredFileName, int desiredFileNameLength, int inputFileNameLength, StringBuilder fileName, int[] fileNameLength);
+
+        [DllImport(CompositorPluginDll)]
+        public static extern void StopRecording();
+
+        [DllImport(CompositorPluginDll)]
+        public static extern bool IsFrameProviderSupported([MarshalAs(UnmanagedType.I4)] FrameProviderDeviceType providerId);
+
+        [DllImport(CompositorPluginDll)]
+        public static extern bool InitializeFrameProviderOnDevice([MarshalAs(UnmanagedType.I4)] FrameProviderDeviceType providerId);
+
+        [DllImport(CompositorPluginDll)]
+        public static extern void Reset();
+
+        [DllImport(CompositorPluginDll)]
+        public static extern long GetColorDuration();
+
+        [DllImport(CompositorPluginDll)]
+        public static extern int GetNumQueuedOutputFrames();
+
+        [DllImport(CompositorPluginDll)]
+        public static extern IntPtr GetRenderEventFunc();
+
+        [DllImport(CompositorPluginDll)]
+        public static extern void SetAudioData(byte[] audioData, int dataLength, double audioTime);
+
+        [DllImport(CompositorPluginDll)]
+        public static extern void UpdateCompositor();
+
+        [DllImport(CompositorPluginDll)]
+        public static extern int GetCaptureFrameIndex();
+
+        [DllImport(CompositorPluginDll)]
+        public static extern void SetCompositeFrameIndex(int index);
+    }
+#endif
+}