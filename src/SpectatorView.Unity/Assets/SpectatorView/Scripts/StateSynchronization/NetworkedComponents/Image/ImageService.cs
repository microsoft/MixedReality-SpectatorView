--- conflicted
+++ resolved
@@ -1,76 +1,68 @@
-﻿// Copyright (c) Microsoft Corporation. All rights reserved.
-// Licensed under the MIT License. See LICENSE in the project root for license information.
-
-using System;
-using System.IO;
-using UnityEngine;
-using UnityEngine.UI;
-
-namespace Microsoft.MixedReality.SpectatorView
-{
-    internal class ImageService : ComponentBroadcasterService<ImageService, ImageObserver>, IAssetCacheUpdater
-    {
-        public static readonly ShortID ID = new ShortID("IMG");
-
-        public override ShortID GetID() { return ID; }
-
-        private void Start()
-        {
-            StateSynchronizationSceneManager.Instance.RegisterService(this, new ComponentBroadcasterDefinition<ImageBroadcaster>(typeof(Image)));
-        }
-
-        public override void LerpRead(BinaryReader message, GameObject mirror, float lerpVal)
-        {
-            ImageObserver comp = mirror.GetComponent<ImageObserver>();
-            if (comp)
-            {
-                comp.LerpRead(message, lerpVal);
-            }
-        }
-
-
-        public AssetId GetSpriteId(Sprite sprite)
-        {
-<<<<<<< HEAD
-            var spriteAssets = SpriteAssetCache.Instance;
-            if (spriteAssets == null)
-            {
-                return Guid.Empty;
-            }
-            else
-            {
-                return spriteAssets.GetAssetId(sprite);
-            }
-=======
-            return spriteAssets?.GetAssetId(sprite) ?? AssetId.Empty;
->>>>>>> db7621b7
-        }
-
-        public Sprite GetSprite(AssetId assetId)
-        {
-<<<<<<< HEAD
-            var spriteAssets = SpriteAssetCache.Instance;
-            if (spriteAssets == null)
-            {
-                return null;
-            }
-            else
-            {
-                return spriteAssets.GetAsset(guid);
-            }
-=======
-            return spriteAssets?.GetAsset(assetId);
->>>>>>> db7621b7
-        }
-
-        public void UpdateAssetCache()
-        {
-            SpriteAssetCache.GetOrCreateAssetCache<SpriteAssetCache>().UpdateAssetCache();
-        }
-
-        public void ClearAssetCache()
-        {
-            SpriteAssetCache.GetOrCreateAssetCache<SpriteAssetCache>().ClearAssetCache();
-        }
-    }
-}
+﻿// Copyright (c) Microsoft Corporation. All rights reserved.
+// Licensed under the MIT License. See LICENSE in the project root for license information.
+
+using System;
+using System.IO;
+using UnityEngine;
+using UnityEngine.UI;
+
+namespace Microsoft.MixedReality.SpectatorView
+{
+    internal class ImageService : ComponentBroadcasterService<ImageService, ImageObserver>, IAssetCacheUpdater
+    {
+        public static readonly ShortID ID = new ShortID("IMG");
+
+        public override ShortID GetID() { return ID; }
+
+        private void Start()
+        {
+            StateSynchronizationSceneManager.Instance.RegisterService(this, new ComponentBroadcasterDefinition<ImageBroadcaster>(typeof(Image)));
+        }
+
+        public override void LerpRead(BinaryReader message, GameObject mirror, float lerpVal)
+        {
+            ImageObserver comp = mirror.GetComponent<ImageObserver>();
+            if (comp)
+            {
+                comp.LerpRead(message, lerpVal);
+            }
+        }
+
+
+        public AssetId GetSpriteId(Sprite sprite)
+        {
+            var spriteAssets = SpriteAssetCache.Instance;
+            if (spriteAssets == null)
+            {
+                return AssetId.Empty;
+            }
+            else
+            {
+                return spriteAssets.GetAssetId(sprite);
+            }
+        }
+
+        public Sprite GetSprite(AssetId assetId)
+        {
+            var spriteAssets = SpriteAssetCache.Instance;
+            if (spriteAssets == null)
+            {
+                return null;
+            }
+            else
+            {
+                return spriteAssets.GetAsset(assetId);
+            }
+        }
+
+        public void UpdateAssetCache()
+        {
+            SpriteAssetCache.GetOrCreateAssetCache<SpriteAssetCache>().UpdateAssetCache();
+        }
+
+        public void ClearAssetCache()
+        {
+            SpriteAssetCache.GetOrCreateAssetCache<SpriteAssetCache>().ClearAssetCache();
+        }
+    }
+}