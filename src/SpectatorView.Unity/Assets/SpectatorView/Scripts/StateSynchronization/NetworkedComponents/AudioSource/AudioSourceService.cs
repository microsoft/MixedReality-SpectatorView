--- conflicted
+++ resolved
@@ -1,108 +1,93 @@
-﻿// Copyright (c) Microsoft Corporation. All rights reserved.
-// Licensed under the MIT License. See LICENSE in the project root for license information.
-
-using System;
-using UnityEngine;
-using UnityEngine.Audio;
-
-#if UNITY_EDITOR
-using UnityEditor;
-#endif
-
-namespace Microsoft.MixedReality.SpectatorView
-{
-    internal class AudioSourceService : ComponentBroadcasterService<AudioSourceService, AudioSourceObserver>, IAssetCacheUpdater
-    {
-        public static readonly ShortID ID = new ShortID("AUD");
-
-        public override ShortID GetID() { return ID; }
-
-        private const int DSPBufferSize = 1024;
-        private const AudioSpeakerMode SpeakerMode = AudioSpeakerMode.Stereo;
-
-<<<<<<< HEAD
-        protected override void Awake()
-        {
-            base.Awake();
-        }
-
-        private void Start()
-        {
-=======
-        private AudioClipAssetCache audioClipAssets;
-        private AudioMixerGroupAssetCache audioMixerGroupAssets;
-
-        private void Start()
-        {
-            audioClipAssets = AudioClipAssetCache.LoadAssetCache<AudioClipAssetCache>();
-            audioMixerGroupAssets = AudioMixerGroupAssetCache.LoadAssetCache<AudioMixerGroupAssetCache>();
->>>>>>> 62c7ed68
-            StateSynchronizationSceneManager.Instance.RegisterService(this, new ComponentBroadcasterDefinition<AudioSourceBroadcaster>(typeof(AudioSource)));
-        }
-
-        public AssetId GetAudioClipId(AudioClip clip)
-        {
-            var audioClipAssets = AudioClipAssetCache.Instance;
-            if (audioClipAssets == null)
-            {
-                return AssetId.Empty;
-            }
-            else
-            {
-                return audioClipAssets.GetAssetId(clip);
-            }
-        }
-
-        public AudioClip GetAudioClip(AssetId assetId)
-        {
-            var audioClipAssets = AudioClipAssetCache.Instance;
-
-            if (audioClipAssets == null)
-            {
-                return null;
-            }
-            else
-            {
-                return audioClipAssets.GetAsset(assetId);
-            }
-        }
-
-        public AssetId GetAudioMixerGroupId(AudioMixerGroup group)
-        {
-            var audioMixerGroups = AudioMixerGroupAssetCache.Instance;
-            if (audioMixerGroups == null)
-            {
-                return AssetId.Empty;
-            }
-            else
-            {
-                return audioMixerGroups.GetAssetId(group);
-            }
-        }
-
-        public AudioMixerGroup GetAudioMixerGroup(AssetId assetId)
-        {
-            var audioMixerGroups = AudioMixerGroupAssetCache.Instance;
-            if (audioMixerGroups == null)
-            {
-                return null;
-            }
-            else
-            {
-                return audioMixerGroups.GetAsset(assetId);
-            }
-        }
-
-        public void UpdateAssetCache()
-        {
-            AudioClipAssetCache.GetOrCreateAssetCache<AudioClipAssetCache>().UpdateAssetCache();
-            AudioMixerGroupAssetCache.GetOrCreateAssetCache<AudioMixerGroupAssetCache>().UpdateAssetCache();
-        }
-
-        public void ClearAssetCache()
-        {
-            AudioClipAssetCache.GetOrCreateAssetCache<AudioClipAssetCache>().ClearAssetCache();
-            AudioMixerGroupAssetCache.GetOrCreateAssetCache<AudioMixerGroupAssetCache>().ClearAssetCache();
-        }
-    }
+﻿// Copyright (c) Microsoft Corporation. All rights reserved.
+// Licensed under the MIT License. See LICENSE in the project root for license information.
+
+using System;
+using UnityEngine;
+using UnityEngine.Audio;
+
+#if UNITY_EDITOR
+using UnityEditor;
+#endif
+
+namespace Microsoft.MixedReality.SpectatorView
+{
+    internal class AudioSourceService : ComponentBroadcasterService<AudioSourceService, AudioSourceObserver>, IAssetCacheUpdater
+    {
+        public static readonly ShortID ID = new ShortID("AUD");
+
+        public override ShortID GetID() { return ID; }
+
+        private const int DSPBufferSize = 1024;
+        private const AudioSpeakerMode SpeakerMode = AudioSpeakerMode.Stereo;
+
+        private void Start()
+        {
+            StateSynchronizationSceneManager.Instance.RegisterService(this, new ComponentBroadcasterDefinition<AudioSourceBroadcaster>(typeof(AudioSource)));
+        }
+
+        public AssetId GetAudioClipId(AudioClip clip)
+        {
+            var audioClipAssets = AudioClipAssetCache.Instance;
+            if (audioClipAssets == null)
+            {
+                return AssetId.Empty;
+            }
+            else
+            {
+                return audioClipAssets.GetAssetId(clip);
+            }
+        }
+
+        public AudioClip GetAudioClip(AssetId assetId)
+        {
+            var audioClipAssets = AudioClipAssetCache.Instance;
+
+            if (audioClipAssets == null)
+            {
+                return null;
+            }
+            else
+            {
+                return audioClipAssets.GetAsset(assetId);
+            }
+        }
+
+        public AssetId GetAudioMixerGroupId(AudioMixerGroup group)
+        {
+            var audioMixerGroups = AudioMixerGroupAssetCache.Instance;
+            if (audioMixerGroups == null)
+            {
+                return AssetId.Empty;
+            }
+            else
+            {
+                return audioMixerGroups.GetAssetId(group);
+            }
+        }
+
+        public AudioMixerGroup GetAudioMixerGroup(AssetId assetId)
+        {
+            var audioMixerGroups = AudioMixerGroupAssetCache.Instance;
+            if (audioMixerGroups == null)
+            {
+                return null;
+            }
+            else
+            {
+                return audioMixerGroups.GetAsset(assetId);
+            }
+        }
+
+        public void UpdateAssetCache()
+        {
+            AudioClipAssetCache.GetOrCreateAssetCache<AudioClipAssetCache>().UpdateAssetCache();
+            AudioMixerGroupAssetCache.GetOrCreateAssetCache<AudioMixerGroupAssetCache>().UpdateAssetCache();
+        }
+
+        public void ClearAssetCache()
+        {
+            AudioClipAssetCache.GetOrCreateAssetCache<AudioClipAssetCache>().ClearAssetCache();
+            AudioMixerGroupAssetCache.GetOrCreateAssetCache<AudioMixerGroupAssetCache>().ClearAssetCache();
+        }
+    }
 }