--- conflicted
+++ resolved
@@ -618,55 +618,6 @@
     return true;
 }
 
-<<<<<<< HEAD
-UNITYDLL bool IsArUcoMarkerDetectorSupported()
-{
-    if (ci != nullptr)
-    {
-        return ci->IsArUcoMarkerDetectorSupported();
-    }
-    else
-    {
-        return false;
-    }
-}
-
-UNITYDLL void StartArUcoMarkerDetector(float markerSize)
-{
-    if (ci != nullptr)
-    {
-        ci->StartArUcoMarkerDetector(markerSize);
-    }
-}
-
-UNITYDLL void StopArUcoMarkerDetector()
-{
-    if (ci != nullptr)
-    {
-        ci->StopArUcoMarkerDetector();
-    }
-}
-
-UNITYDLL int GetLatestArUcoMarkerCount()
-{
-    if (ci != nullptr)
-    {
-        return ci->GetLatestArUcoMarkerCount();
-    }
-    else
-    {
-        return 0;
-    }
-}
-
-UNITYDLL void GetLatestArUcoMarkers(int size, Marker* markers)
-{
-    if (ci != nullptr)
-    {
-        ci->GetLatestArUcoMarkers(size, markers);
-    }
-}
-=======
 UNITYDLL bool CreateUnityBodyDepthTexture(ID3D11ShaderResourceView*& srv)
 {
     if (g_UnityBodySRV == nullptr && g_pD3D11Device != nullptr)
@@ -689,5 +640,52 @@
     return true;
 }
 
->>>>>>> 047e1880
+
+UNITYDLL bool IsArUcoMarkerDetectorSupported()
+{
+    if (ci != nullptr)
+    {
+        return ci->IsArUcoMarkerDetectorSupported();
+    }
+    else
+    {
+        return false;
+    }
+}
+
+UNITYDLL void StartArUcoMarkerDetector(float markerSize)
+{
+    if (ci != nullptr)
+    {
+        ci->StartArUcoMarkerDetector(markerSize);
+    }
+}
+
+UNITYDLL void StopArUcoMarkerDetector()
+{
+    if (ci != nullptr)
+    {
+        ci->StopArUcoMarkerDetector();
+    }
+}
+
+UNITYDLL int GetLatestArUcoMarkerCount()
+{
+    if (ci != nullptr)
+    {
+        return ci->GetLatestArUcoMarkerCount();
+    }
+    else
+    {
+        return 0;
+    }
+}
+
+UNITYDLL void GetLatestArUcoMarkers(int size, Marker* markers)
+{
+    if (ci != nullptr)
+    {
+        ci->GetLatestArUcoMarkers(size, markers);
+    }
+}
 #pragma endregion CreateExternalTextures