--- conflicted
+++ resolved
@@ -46,17 +46,13 @@
     DLLEXPORT bool IsCameraCalibrationInformationAvailable();
     DLLEXPORT void GetCameraCalibrationInformation(CameraIntrinsics* cameraIntrinsics);
 
-<<<<<<< HEAD
     DLLEXPORT bool IsArUcoMarkerDetectorSupported();
     DLLEXPORT void StartArUcoMarkerDetector(float markerSize);
     DLLEXPORT void StopArUcoMarkerDetector();
     DLLEXPORT int GetLatestArUcoMarkerCount();
     DLLEXPORT void GetLatestArUcoMarkers(int size, Marker* markers);
 
-    DLLEXPORT bool Initialize(ID3D11Device* device, ID3D11ShaderResourceView* colorSRV, ID3D11ShaderResourceView* depthSRV, ID3D11Texture2D* outputTexture);
-=======
     DLLEXPORT bool Initialize(ID3D11Device* device, ID3D11ShaderResourceView* colorSRV, ID3D11ShaderResourceView* depthSRV, ID3D11ShaderResourceView* bodySRV, ID3D11Texture2D* outputTexture);
->>>>>>> 047e1880
 
     DLLEXPORT void UpdateFrameProvider();
     DLLEXPORT void Update();
