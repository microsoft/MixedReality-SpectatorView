// Copyright (c) Microsoft Corporation. All rights reserved.
// Licensed under the MIT License. See LICENSE in the project root for license information.

#include "stdafx.h"

#if defined(INCLUDE_AZUREKINECT)
#include "AzureKinectFrameProvider.h"
#include <k4a/k4a.h>
#include <k4abt.h>

AzureKinectFrameProvider::AzureKinectFrameProvider()
    : detectMarkers(false)
    , markerSize(0.0f)
    , _captureFrameIndex(0)
    , markerDetector(new ArUcoMarkerDetector())
    , _colorSRV(nullptr)
    , _depthSRV(nullptr)
    , _bodySRV(nullptr)
    , calibration()
    , d3d11Device(nullptr)
    , k4aDevice(nullptr)
    , lock()
    , transformation(nullptr)
    , transformedDepthImage(nullptr)
    , transformedBodyDepthImage(nullptr)
    , bodyDepthImage(nullptr)
{}

HRESULT AzureKinectFrameProvider::Initialize(ID3D11ShaderResourceView* colorSRV, ID3D11ShaderResourceView* depthSRV, ID3D11ShaderResourceView* bodySRV, ID3D11Texture2D* outputTexture)
{
    InitializeCriticalSection(&lock);

    _captureFrameIndex = 0;
    _depthSRV = depthSRV;
    _bodySRV = bodySRV;
    _colorSRV = colorSRV;
    _colorSRV->GetDevice(&d3d11Device);

    if (K4A_RESULT_SUCCEEDED != k4a_device_open(K4A_DEVICE_DEFAULT, &k4aDevice))
    {
        OutputDebugString(L"Failed to open AzureKinect device");
        goto FailedExit;
    }

    config.color_format = K4A_IMAGE_FORMAT_COLOR_BGRA32;
    config.color_resolution = K4A_COLOR_RESOLUTION_1080P;
    config.depth_mode = K4A_DEPTH_MODE_WFOV_2X2BINNED;
    config.camera_fps = K4A_FRAMES_PER_SECOND_30;

    if (K4A_RESULT_SUCCEEDED != k4a_device_start_cameras(k4aDevice, &config))
    {
        OutputDebugString(L"Failed to start AzureKinect camera");
        goto FailedExit;
    }

    if (depthSRV != nullptr)
    {
        if (K4A_RESULT_SUCCEEDED != k4a_device_get_calibration(k4aDevice, config.depth_mode, config.color_resolution, &calibration))
        {
            OutputDebugString(L"Failed to get depth camera calibration");
            goto FailedExit;
        }

        transformation = k4a_transformation_create(&calibration);
        k4a_image_create(K4A_IMAGE_FORMAT_DEPTH16, calibration.color_camera_calibration.resolution_width, calibration.color_camera_calibration.resolution_height, 2 * calibration.color_camera_calibration.resolution_width, &transformedDepthImage);

        if(bodySRV != nullptr)
        {
            k4abt_tracker_configuration_t tracker_config = K4ABT_TRACKER_CONFIG_DEFAULT;
            if (K4A_RESULT_SUCCEEDED != k4abt_tracker_create(&calibration, tracker_config, &k4abtTracker))
            {
                OutputDebugString(L"Body tracker initialization failed!\n");
                goto FailedExit;
            }
            
            k4a_image_create(K4A_IMAGE_FORMAT_DEPTH16, calibration.color_camera_calibration.resolution_width, calibration.color_camera_calibration.resolution_height, 2 * calibration.color_camera_calibration.resolution_width, &transformedBodyDepthImage);
        }
    }

<<<<<<< HEAD
=======
    k4a_image_create(K4A_IMAGE_FORMAT_DEPTH16, calibration.color_camera_calibration.resolution_width, calibration.color_camera_calibration.resolution_height, 2 * calibration.color_camera_calibration.resolution_width, &transformedDepthImage);
    k4a_image_create(K4A_IMAGE_FORMAT_DEPTH16, calibration.color_camera_calibration.resolution_width, calibration.color_camera_calibration.resolution_height, 2 * calibration.color_camera_calibration.resolution_width, &transformedBodyDepthImage);

    // Create new depth texture for body depth only
    k4a_image_create(K4A_IMAGE_FORMAT_DEPTH16, calibration.depth_camera_calibration.resolution_width, calibration.depth_camera_calibration.resolution_height, 2 * calibration.depth_camera_calibration.resolution_width, &bodyDepthImage);
    
>>>>>>> aa7d5bef
    return S_OK;

FailedExit:
    if (k4aDevice != NULL)
    {
        k4a_device_close(k4aDevice);
    }
    return E_FAIL;
}

LONGLONG AzureKinectFrameProvider::GetTimestamp(int frame)
{
    return LONGLONG();
}

LONGLONG AzureKinectFrameProvider::GetDurationHNS()
{
    return (LONGLONG)((1.0f / 30.0f) * QPC_MULTIPLIER);
}

void AzureKinectFrameProvider::Update(int compositeFrameIndex)
{
    k4a_capture_t capture = nullptr;

    switch (k4a_device_get_capture(k4aDevice, &capture, 0))
    {
    case K4A_WAIT_RESULT_SUCCEEDED:
        _captureFrameIndex++;
        break;
    case K4A_WAIT_RESULT_TIMEOUT:
        OutputDebugString(L"Timed out waiting for AzureKinect capture");
        return;
    case K4A_WAIT_RESULT_FAILED:
        OutputDebugString(L"Failed to capture from AzureKinect");
        return;
    }
   
    auto colorImage = k4a_capture_get_color_image(capture);
    if (colorImage == nullptr)
    {
        return;
    }
    
    UpdateSRV(colorImage, _colorSRV);
    UpdateArUcoMarkers(colorImage);

    if (_depthSRV != nullptr)
    {
        auto depthImage = k4a_capture_get_depth_image(capture);
        if (depthImage == nullptr)
        {
            return;
        }

        k4a_transformation_depth_image_to_color_camera(transformation, depthImage, transformedDepthImage);

        UpdateSRV(transformedDepthImage, _depthSRV);

<<<<<<< HEAD
        if (_bodySRV != nullptr)
        {
            auto height = k4a_image_get_height_pixels(depthImage);
            auto width = k4a_image_get_width_pixels(depthImage);
            auto stride = k4a_image_get_stride_bytes(depthImage);
=======
>>>>>>> aa7d5bef

            // Create new depth texture for body depth only
            k4a_image_create(K4A_IMAGE_FORMAT_DEPTH16, width, height, stride, &bodyDepthImage);

            uint16_t* bodyDepthBuffer = reinterpret_cast<uint16_t*>(k4a_image_get_buffer(bodyDepthImage));
            uint16_t* depthBuffer = reinterpret_cast<uint16_t*>(k4a_image_get_buffer(depthImage));
            uint8_t* bodyIndexBuffer = GetBodyIndexBuffer(capture);

<<<<<<< HEAD
            // Set body depth buffer to depth values where a body is identified 
            SetBodyDepthBuffer(bodyDepthBuffer, depthBuffer, bodyIndexBuffer, height * width);

            k4a_result_t result = k4a_transformation_depth_image_to_color_camera(transformation, bodyDepthImage, transformedBodyDepthImage);
=======
    k4a_transformation_depth_image_to_color_camera(transformation, bodyDepthImage, transformedBodyDepthImage);
    
    UpdateSRV(transformedBodyDepthImage, _bodySRV);
>>>>>>> aa7d5bef

            UpdateSRV(transformedBodyDepthImage, _bodySRV);
        }
        k4a_image_release(depthImage);
    }
    k4a_image_release(colorImage);
    k4a_capture_release(capture);
}

void AzureKinectFrameProvider::UpdateSRV(k4a_image_t image, ID3D11ShaderResourceView* _srv)
{
    auto stride = k4a_image_get_stride_bytes(image);
    auto buffer = k4a_image_get_buffer(image);

    DirectXHelper::UpdateSRV(d3d11Device, _srv, buffer, stride);
}

void AzureKinectFrameProvider::UpdateArUcoMarkers(k4a_image_t image)
{
    if (detectMarkers)
    {
        auto height = k4a_image_get_height_pixels(image);
        auto width = k4a_image_get_width_pixels(image);
        auto buffer = k4a_image_get_buffer(image);

        float focalLength[2] = { calibration.color_camera_calibration.intrinsics.parameters.param.fx, calibration.color_camera_calibration.intrinsics.parameters.param.fy };
        float principalPoint[2] = { calibration.color_camera_calibration.intrinsics.parameters.param.cx, calibration.color_camera_calibration.intrinsics.parameters.param.cy };
        float radialDistortion[3] = { calibration.color_camera_calibration.intrinsics.parameters.param.k1, calibration.color_camera_calibration.intrinsics.parameters.param.k2, calibration.color_camera_calibration.intrinsics.parameters.param.k3 };
        float tangentialDistortion[2] = { calibration.color_camera_calibration.intrinsics.parameters.param.p1, calibration.color_camera_calibration.intrinsics.parameters.param.p2 };
        markerDetector->DetectMarkers(buffer, width, height, focalLength, principalPoint, radialDistortion, tangentialDistortion, markerSize, cv::aruco::DICT_6X6_250);
    }
}

uint8_t* AzureKinectFrameProvider::GetBodyIndexBuffer(k4a_capture_t capture)
{
    uint8_t* bodyIndexBuffer;

    k4a_wait_result_t queue_capture_result = k4abt_tracker_enqueue_capture(k4abtTracker, capture, K4A_WAIT_INFINITE);

    if (queue_capture_result == K4A_WAIT_RESULT_FAILED)
    {
        printf("Error! Adding capture to tracker process queue failed!\n");
        return NULL;
    }

    k4abt_frame_t body_frame = NULL;
    k4a_wait_result_t pop_frame_result = k4abt_tracker_pop_result(k4abtTracker, &body_frame, K4A_WAIT_INFINITE);
    if (pop_frame_result == K4A_WAIT_RESULT_SUCCEEDED)
    {
        auto bodyIndexMap = k4abt_frame_get_body_index_map(body_frame);
        bodyIndexBuffer = k4a_image_get_buffer(bodyIndexMap);
        k4a_image_release(bodyIndexMap);
    }
   
    k4abt_frame_release(body_frame);
    return bodyIndexBuffer;
}

void AzureKinectFrameProvider::SetBodyDepthBuffer(uint16_t* bodyDepthBuffer, uint16_t* depthBuffer, uint8_t* bodyIndexBuffer, int bufferSize)
{
    int bufferIndex = 0;

    //Copy depth values only if bodyID is not K4ABT_BODY_INDEX_MAP_BACKGROUND
    while (bufferIndex < bufferSize)
    {
        if (bodyIndexBuffer[bufferIndex] != K4ABT_BODY_INDEX_MAP_BACKGROUND)
        {
            bodyDepthBuffer[bufferIndex] = depthBuffer[bufferIndex];
        }
        else
        {
            bodyDepthBuffer[bufferIndex] = 0;
        }

        bufferIndex++;
    }
}
IFrameProvider::ProviderType AzureKinectFrameProvider::GetProviderType()
{
    return IFrameProvider::ProviderType::AzureKinect;
}

bool AzureKinectFrameProvider::IsEnabled()
{
    return k4aDevice != nullptr;
}

bool AzureKinectFrameProvider::SupportsOutput()
{
    return true;
}

void AzureKinectFrameProvider::Dispose()
{
    if (bodyDepthImage != nullptr)
    {
        k4a_image_release(bodyDepthImage);
        bodyDepthImage = nullptr;
    }

    if (transformedDepthImage != nullptr)
    {
        k4a_image_release(transformedDepthImage);
        transformedDepthImage = nullptr;
    }

    if (k4aDevice != nullptr)
    {
        k4a_device_stop_cameras(k4aDevice);
        k4a_device_close(k4aDevice);
        k4aDevice = nullptr;
    }

    if (k4abtTracker != nullptr)
    {
        k4abt_tracker_shutdown(k4abtTracker);
        k4abt_tracker_destroy(k4abtTracker);
    }

    DeleteCriticalSection(&lock);
}

bool AzureKinectFrameProvider::OutputYUV()
{
    return false;
}

void AzureKinectFrameProvider::GetCameraCalibrationInformation(CameraIntrinsics* calibration)
{
    calibration->focalLength = { this->calibration.color_camera_calibration.intrinsics.parameters.param.fx, this->calibration.color_camera_calibration.intrinsics.parameters.param.fy };
    calibration->principalPoint = { this->calibration.color_camera_calibration.intrinsics.parameters.param.cx, this->calibration.color_camera_calibration.intrinsics.parameters.param.cy };
    calibration->imageWidth = this->calibration.color_camera_calibration.resolution_width;
    calibration->imageHeight = this->calibration.color_camera_calibration.resolution_height;
}

void AzureKinectFrameProvider::StartArUcoMarkerDetector(float markerSize)
{
    this->markerDetector->Reset();
    this->markerSize = markerSize;
    this->detectMarkers = true;
}

void AzureKinectFrameProvider::StopArUcoMarkerDetector()
{
    this->detectMarkers = false;
}

void AzureKinectFrameProvider::GetLatestArUcoMarkers(int size, Marker* markers)
{
    if (this->detectMarkers)
    {
        int localSize = markerDetector->GetDetectedMarkersCount();
        std::vector<int> markerIds;
        markerIds.resize(localSize);
        markerDetector->GetDetectedMarkerIds(markerIds.data(), localSize);

        for (int i = 0; i < localSize && i < size; i++)
        {
            markers[i].id = markerIds[i];
            markerDetector->GetDetectedMarkerPose(markerIds[i], &markers[i].position, &markers[i].rotation);
        }
    }
}
#endif<|MERGE_RESOLUTION|>--- conflicted
+++ resolved
@@ -77,15 +77,6 @@
         }
     }
 
-<<<<<<< HEAD
-=======
-    k4a_image_create(K4A_IMAGE_FORMAT_DEPTH16, calibration.color_camera_calibration.resolution_width, calibration.color_camera_calibration.resolution_height, 2 * calibration.color_camera_calibration.resolution_width, &transformedDepthImage);
-    k4a_image_create(K4A_IMAGE_FORMAT_DEPTH16, calibration.color_camera_calibration.resolution_width, calibration.color_camera_calibration.resolution_height, 2 * calibration.color_camera_calibration.resolution_width, &transformedBodyDepthImage);
-
-    // Create new depth texture for body depth only
-    k4a_image_create(K4A_IMAGE_FORMAT_DEPTH16, calibration.depth_camera_calibration.resolution_width, calibration.depth_camera_calibration.resolution_height, 2 * calibration.depth_camera_calibration.resolution_width, &bodyDepthImage);
-    
->>>>>>> aa7d5bef
     return S_OK;
 
 FailedExit:
@@ -144,14 +135,11 @@
 
         UpdateSRV(transformedDepthImage, _depthSRV);
 
-<<<<<<< HEAD
         if (_bodySRV != nullptr)
         {
             auto height = k4a_image_get_height_pixels(depthImage);
             auto width = k4a_image_get_width_pixels(depthImage);
             auto stride = k4a_image_get_stride_bytes(depthImage);
-=======
->>>>>>> aa7d5bef
 
             // Create new depth texture for body depth only
             k4a_image_create(K4A_IMAGE_FORMAT_DEPTH16, width, height, stride, &bodyDepthImage);
@@ -160,16 +148,10 @@
             uint16_t* depthBuffer = reinterpret_cast<uint16_t*>(k4a_image_get_buffer(depthImage));
             uint8_t* bodyIndexBuffer = GetBodyIndexBuffer(capture);
 
-<<<<<<< HEAD
             // Set body depth buffer to depth values where a body is identified 
             SetBodyDepthBuffer(bodyDepthBuffer, depthBuffer, bodyIndexBuffer, height * width);
 
             k4a_result_t result = k4a_transformation_depth_image_to_color_camera(transformation, bodyDepthImage, transformedBodyDepthImage);
-=======
-    k4a_transformation_depth_image_to_color_camera(transformation, bodyDepthImage, transformedBodyDepthImage);
-    
-    UpdateSRV(transformedBodyDepthImage, _bodySRV);
->>>>>>> aa7d5bef
 
             UpdateSRV(transformedBodyDepthImage, _bodySRV);
         }
