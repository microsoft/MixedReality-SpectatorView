// Copyright (c) Microsoft Corporation. All rights reserved.
// Licensed under the MIT License. See LICENSE in the project root for license information.

#pragma once

#include "CompositorInterface.h"
#include "IFrameProvider.h"
#include "ArUcoMarkerDetector.h"
#include <k4a/k4a.h>
#include <k4abt.h>

class AzureKinectFrameProvider : public IFrameProvider
{
public:
    AzureKinectFrameProvider();

    // Inherited via IFrameProvider
    virtual HRESULT Initialize(ID3D11ShaderResourceView* colorSRV, ID3D11ShaderResourceView* depthSRV, ID3D11ShaderResourceView* bodySRV, ID3D11Texture2D* outputTexture) override;
    virtual LONGLONG GetTimestamp(int frame) override;
    virtual LONGLONG GetDurationHNS() override;
    virtual void Update(int compositeFrameIndex) override;
    virtual ProviderType GetProviderType() override;
    virtual bool IsEnabled() override;
    virtual bool SupportsOutput() override;
    virtual void Dispose() override;
    virtual bool OutputYUV() override;

    virtual int GetCaptureFrameIndex() override
    {
        return _captureFrameIndex;
    }
   
   virtual bool IsCameraCalibrationInformationAvailable() override
    {
        return true;
    }

    virtual void GetCameraCalibrationInformation(CameraIntrinsics* calibration) override;

    virtual bool IsArUcoMarkerDetectorSupported() override
    {
        return true;
    }

    virtual void StartArUcoMarkerDetector(float markerSize) override;
    virtual void StopArUcoMarkerDetector() override;
    virtual int GetLatestArUcoMarkerCount() override { return markerDetector->GetDetectedMarkersCount(); }
    virtual void GetLatestArUcoMarkers(int size, Marker* markers) override;

private:
    uint8_t* GetBodyIndexBuffer(k4a_capture_t capture);
    void UpdateSRV(k4a_image_t bodyDepthImage, ID3D11ShaderResourceView* _srv);
    void SetBodyDepthBuffer(uint16_t* bodyDepthBuffer, uint16_t* depthBuffer, uint8_t* bodyIndexBuffer, int bufferSize);
    
    int _captureFrameIndex;
    ID3D11ShaderResourceView* _colorSRV;
    ID3D11ShaderResourceView* _depthSRV;
    ID3D11ShaderResourceView* _bodySRV;
    ID3D11Device* d3d11Device;
    k4a_device_t k4aDevice;
    k4a_device_configuration_t config = K4A_DEVICE_CONFIG_INIT_DISABLE_ALL;
    k4a_calibration_t calibration;
    k4a_transformation_t transformation;
    k4a_image_t transformedDepthImage;
<<<<<<< HEAD
    CRITICAL_SECTION lock;

    bool detectMarkers;
    float markerSize;

    std::shared_ptr<ArUcoMarkerDetector> markerDetector;
=======
    k4a_image_t transformedBodyDepthImage;
    k4a_image_t bodyDepthImage;
    k4abt_tracker_t k4abtTracker;
    k4abt_tracker_configuration_t tracker_config = K4ABT_TRACKER_CONFIG_DEFAULT;
    CRITICAL_SECTION lock;    
>>>>>>> 047e1880
};<|MERGE_RESOLUTION|>--- conflicted
+++ resolved
@@ -50,6 +50,7 @@
 private:
     uint8_t* GetBodyIndexBuffer(k4a_capture_t capture);
     void UpdateSRV(k4a_image_t bodyDepthImage, ID3D11ShaderResourceView* _srv);
+    void UpdateArUcoMarkers(k4a_image_t image);
     void SetBodyDepthBuffer(uint16_t* bodyDepthBuffer, uint16_t* depthBuffer, uint8_t* bodyIndexBuffer, int bufferSize);
     
     int _captureFrameIndex;
@@ -62,18 +63,13 @@
     k4a_calibration_t calibration;
     k4a_transformation_t transformation;
     k4a_image_t transformedDepthImage;
-<<<<<<< HEAD
+    k4a_image_t transformedBodyDepthImage;
+    k4a_image_t bodyDepthImage;
+    k4abt_tracker_t k4abtTracker;
+    k4abt_tracker_configuration_t tracker_config = K4ABT_TRACKER_CONFIG_DEFAULT;
     CRITICAL_SECTION lock;
-
     bool detectMarkers;
     float markerSize;
 
     std::shared_ptr<ArUcoMarkerDetector> markerDetector;
-=======
-    k4a_image_t transformedBodyDepthImage;
-    k4a_image_t bodyDepthImage;
-    k4abt_tracker_t k4abtTracker;
-    k4abt_tracker_configuration_t tracker_config = K4ABT_TRACKER_CONFIG_DEFAULT;
-    CRITICAL_SECTION lock;    
->>>>>>> 047e1880
 };